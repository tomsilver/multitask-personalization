"""Script for running experiments with hydra.

See README for examples.
"""

import logging
from pathlib import Path

import gymnasium as gym
import hydra
import numpy as np
import pandas as pd
import wandb
from omegaconf import DictConfig, OmegaConf

from multitask_personalization.methods.approach import ApproachFailure, BaseApproach


@hydra.main(version_base=None, config_name="config", config_path="conf/")
def _main(cfg: DictConfig) -> None:

    logging.info(
        f"Running seed={cfg.seed}, env={cfg.env_name}, approach={cfg.approach_name}"
    )
    logging.info("Full config:")
    resolved_cfg = OmegaConf.to_container(cfg, resolve=True, throw_on_missing=True)
    logging.info(OmegaConf.to_yaml(resolved_cfg))
    OmegaConf.save(resolved_cfg, cfg.config_file)
    logging.info(f"Saved config to {cfg.config_file}")
    model_dir = Path(cfg.model_dir)
    model_dir.mkdir(exist_ok=True)
    logging.info(f"Created model directory at {cfg.model_dir}")

    # Sanity check config.
    assert cfg.env.max_environment_steps % cfg.env.eval_frequency == 0

    # Initialize weights and biases.
    if cfg.wandb.enable:
        wandb.config = resolved_cfg  # type: ignore
        assert cfg.wandb.entity is not None
        wandb.init(
            project=cfg.wandb.project,
            entity=cfg.wandb.entity,
            group=cfg.wandb.group if cfg.wandb.group else None,
            name=cfg.wandb.run_name if cfg.wandb.run_name else None,
            dir=cfg.wandb.dir,
        )

    # Create training environment, which should only be reset once.
    train_env = hydra.utils.instantiate(cfg.env.env, seed=cfg.seed)
    assert isinstance(train_env, gym.Env)
    if cfg.record_train_videos:
        train_env = gym.wrappers.RecordVideo(
            train_env, str(Path(cfg.video_dir) / "train")
        )
    train_env.action_space.seed(cfg.seed)

    # Create eval environment, which will be reset all the time.
    eval_seed = cfg.seed + cfg.eval_seed_offset
    eval_env = hydra.utils.instantiate(cfg.env.env, seed=eval_seed)
    assert isinstance(eval_env, gym.Env)
    if cfg.record_eval_videos:
        eval_env = gym.wrappers.RecordVideo(eval_env, str(Path(cfg.video_dir) / "eval"))
    eval_env.action_space.seed(eval_seed)

    # Create two copies of the approach. The eval approach will load model files
    # from the train approach to do evaluation without losing track of state in
    # the training approach.
    train_approach = hydra.utils.instantiate(
        cfg.approach,
        train_env.scene_spec,
        train_env.action_space,
        seed=cfg.seed,
    )
    assert isinstance(train_approach, BaseApproach)
    train_approach.train()
    eval_approach = hydra.utils.instantiate(
        cfg.approach,
        eval_env.scene_spec,
        eval_env.action_space,
        seed=eval_seed,
    )
    assert isinstance(eval_approach, BaseApproach)
    eval_approach.eval()

    # Log training and eval metrics separately.
    train_metrics: list[dict[str, float]] = []
    eval_metrics: list[dict[str, float]] = []

    # Reset the training environment, one time only.
    obs, info = train_env.reset()
    # Reset the training approach, one time only.
    train_approach.reset(obs, info)
    # Main training and eval loop.
    for t in range(cfg.env.max_environment_steps + 1):
<<<<<<< HEAD
=======
        if t % cfg.train_logging_interval == 0:
            logging.info(f"Starting training step {t}")
>>>>>>> 9ccf201e
        # Check if it's time to eval.
        if t % cfg.env.eval_frequency == 0:
            # Save the models from the training approach and load them into the
            # eval approach.
            step_model_dir = model_dir / str(t)
            step_model_dir.mkdir(exist_ok=True)
            train_approach.save(step_model_dir)
            eval_approach.load(step_model_dir)
            # Run evaluation.
            step_eval_metrics = _evaluate_approach(eval_approach, eval_env, cfg, t)
            if cfg.wandb.enable:
                wandb_metrics = {f"eval/{k}": v for k, v in step_eval_metrics.items()}
                del wandb_metrics["eval/training_step"]
                wandb.log(wandb_metrics, step=t)
            eval_metrics.append(step_eval_metrics)
        # Eval on the last time step but don't train anymore.
        if t >= cfg.env.max_environment_steps:
            break
        # Continue training.
        try:
            act = train_approach.step()
        except ApproachFailure as e:
            logging.info(e)
        obs, rew, terminated, truncated, info = train_env.step(act)
        assert np.isclose(rew, 0.0)
        assert not (terminated or truncated)
        train_approach.update(obs, float(rew), terminated, info)
        user_satisfaction = info.get("user_satisfaction", np.nan)
        step_train_metrics = {
            "step": t,
            "execution_time": t * cfg.env.dt,
            "user_satisfaction": user_satisfaction,
            **train_approach.get_step_metrics(),
        }
        if cfg.wandb.enable:
            wandb_metrics = {f"train/{k}": v for k, v in step_train_metrics.items()}
            del wandb_metrics["train/step"]
            wandb.log(wandb_metrics, step=t)
        train_metrics.append(step_train_metrics)
    train_env.close()
    eval_env.close()

    # Aggregate and save results.
    train_df = pd.DataFrame(train_metrics)
    train_df.to_csv(cfg.train_results_file)
    logging.info(f"Wrote out training results to {cfg.train_results_file}")

    eval_df = pd.DataFrame(eval_metrics)
    eval_df.to_csv(cfg.eval_results_file)
    logging.info(f"Wrote out eval results to {cfg.eval_results_file}")

    if cfg.wandb.enable:
        wandb.finish()


def _evaluate_approach(
    eval_approach: BaseApproach, eval_env: gym.Env, cfg: DictConfig, training_step: int
) -> dict[str, float]:
    """Evaluate the given approach and return metrics."""
    # Evaluate for a given number of trials.
    cumulative_user_satisfactions: list[float] = []
<<<<<<< HEAD
    for eval_trial_idx in range(cfg.env.num_eval_trials):
        logging.info(f"Starting eval trial {eval_trial_idx}")
=======
    logging.info("Starting evaluation")
    for eval_trial_idx in range(cfg.env.num_eval_trials):
>>>>>>> 9ccf201e
        seed = cfg.seed + cfg.eval_seed_offset + eval_trial_idx
        obs, info = eval_env.reset(seed=seed)
        # Reset the approach.
        eval_approach.reset(obs, info)
        # Main eval loop.
        cumulative_user_satisfaction = 0.0
        for _ in range(cfg.env.max_eval_episode_length):
            try:
                act = eval_approach.step()
            except ApproachFailure as e:
                logging.info(e)
            obs, rew, terminated, truncated, info = eval_env.step(act)
            assert np.isclose(float(rew), 0.0)
            assert not (terminated or truncated)
            eval_approach.update(obs, float(rew), terminated, info)
            user_satisfaction = info.get("user_satisfaction", 0.0)
            cumulative_user_satisfaction += user_satisfaction
            if cfg.env.terminate_eval_episode_on_nonzero and user_satisfaction != 0:
                break
        cumulative_user_satisfactions.append(cumulative_user_satisfaction)
    step_eval_metrics: dict[str, float] = {
        "training_step": training_step,
        "training_execution_time": training_step * cfg.env.dt,
    }
    for idx, cus in enumerate(cumulative_user_satisfactions):
        step_eval_metrics[f"eval_episode_{idx}_user_satisfaction"] = cus
    step_eval_metrics["eval_mean_user_satisfaction"] = float(
        np.mean(cumulative_user_satisfactions)
    )
    return step_eval_metrics


if __name__ == "__main__":
    _main()  # pylint: disable=no-value-for-parameter<|MERGE_RESOLUTION|>--- conflicted
+++ resolved
@@ -93,11 +93,8 @@
     train_approach.reset(obs, info)
     # Main training and eval loop.
     for t in range(cfg.env.max_environment_steps + 1):
-<<<<<<< HEAD
-=======
         if t % cfg.train_logging_interval == 0:
             logging.info(f"Starting training step {t}")
->>>>>>> 9ccf201e
         # Check if it's time to eval.
         if t % cfg.env.eval_frequency == 0:
             # Save the models from the training approach and load them into the
@@ -159,13 +156,8 @@
     """Evaluate the given approach and return metrics."""
     # Evaluate for a given number of trials.
     cumulative_user_satisfactions: list[float] = []
-<<<<<<< HEAD
-    for eval_trial_idx in range(cfg.env.num_eval_trials):
-        logging.info(f"Starting eval trial {eval_trial_idx}")
-=======
     logging.info("Starting evaluation")
     for eval_trial_idx in range(cfg.env.num_eval_trials):
->>>>>>> 9ccf201e
         seed = cfg.seed + cfg.eval_seed_offset + eval_trial_idx
         obs, info = eval_env.reset(seed=seed)
         # Reset the approach.
