--- conflicted
+++ resolved
@@ -38,28 +38,17 @@
         super().reset(solution)
         self._target_position = self._get_value("position")
         self._speed = self._get_value("speed")
-<<<<<<< HEAD
         self._terminated = False
-=======
->>>>>>> 22fd9750
 
     def step(self, obs: TinyState) -> tuple[TinyAction, bool]:
         assert self._target_position is not None
         assert self._speed is not None
         robot_position = obs.robot
-<<<<<<< HEAD
-        delta = np.clip(self._target_position - robot_position, -1, 1)
-        delta = self._speed * delta
+        delta = self._speed * np.clip(self._target_position - robot_position, -1, 1)
         if abs(delta) < 1e-6:
             self._terminated = True
             return (1, None)
         return (0, delta)
-=======
-        delta = self._speed * np.clip(self._target_position - robot_position, -1, 1)
-        if abs(delta) < 1e-6:
-            return (1, None), True
-        return (0, delta), False
->>>>>>> 22fd9750
 
     def check_termination(self, obs: TinyState) -> bool:
         return self._terminated
@@ -180,7 +169,6 @@
             speed: self._rng.uniform(0, 1),
         }
         return variables, initialization
-<<<<<<< HEAD
 
     def _generate_personal_constraints(
         self,
@@ -193,20 +181,6 @@
         )
         return [user_preference_constraint]
 
-=======
-
-    def _generate_personal_constraints(
-        self,
-        obs: TinyState,
-        variables: list[CSPVariable],
-    ) -> list[CSPConstraint]:
-        position, _ = variables
-        user_preference_constraint = self._distance_constraint_generator.generate(
-            obs, [position], "user_preference"
-        )
-        return [user_preference_constraint]
-
->>>>>>> 22fd9750
     def _generate_nonpersonal_constraints(
         self,
         obs: TinyState,
