"""CSP elements for the tiny environment."""

from typing import Any

import numpy as np
from gymnasium.spaces import Box

from multitask_personalization.envs.tiny.tiny_env import TinyAction, TinyState
from multitask_personalization.structs import (
    CSP,
    CSPConstraint,
    CSPGenerator,
    CSPPolicy,
    CSPSampler,
    CSPVariable,
    FunctionalCSPSampler,
)


class _TinyCSPPolicy(CSPPolicy[TinyState, TinyAction]):

    def __init__(
        self, csp: CSP, seed: int = 0, distance_threshold: float = 1e-1
    ) -> None:
        super().__init__(csp, seed)
        self._target_position: float | None = None
        self._distance_threshold = distance_threshold

    def reset(self, solution: dict[CSPVariable, Any]) -> None:
        super().reset(solution)
        self._target_position = self._get_value("position")

    def step(self, obs: TinyState) -> TinyAction:
        assert self._target_position is not None
        robot_position = obs.robot
        delta = np.clip(self._target_position - robot_position, -1, 1)
        if abs(delta) < 1e-6:
            return (1, None)
        return (0, delta)


class TinyCSPGenerator(CSPGenerator[TinyState, TinyAction]):
    """Create a CSP for the tiny environment."""

    def __init__(
        self,
        seed: int = 0,
        distance_threshold: float = 1e-1,
        init_desired_distance: float = 1.0,
    ) -> None:
        super().__init__(seed=seed)
        self._distance_threshold = distance_threshold
        # Updated through learning.
        self._desired_distance = init_desired_distance
        self._distance_threshold = distance_threshold
        # Training data for learning.
        self._training_inputs: list[float] = []
        self._training_outputs: list[bool] = []

    def generate(
        self, obs: TinyState
    ) -> tuple[
        CSP, list[CSPSampler], CSPPolicy[TinyState, TinyAction], dict[CSPVariable, Any]
    ]:

        human_position = obs.human

        ################################ Variables ################################

        # Choose a position to target.
        position = CSPVariable(
            "position", Box(-np.inf, np.inf, shape=(), dtype=np.float_)
        )
        variables = [position]

        ############################## Initialization #############################

        initialization = {
            position: 0.0,
        }

        ############################### Constraints ###############################

        # Create a user preference constraint.
        def _position_close_enough(position: np.float_) -> bool:
            dist = abs(human_position - position)
            return bool(abs(dist - self._desired_distance) < self._distance_threshold)

        user_preference_constraint = CSPConstraint(
            "user_preference", [position], _position_close_enough
        )
        constraints: list[CSPConstraint] = [user_preference_constraint]

        ################################### CSP ###################################

        csp = CSP(variables, constraints)

        ################################# Samplers ################################

        def _sample_position_fn(
            _: dict[CSPVariable, Any], rng: np.random.Generator
        ) -> dict[CSPVariable, Any]:
            sample = rng.normal(loc=human_position, scale=10.0)
            return {position: sample}

        position_sampler = FunctionalCSPSampler(_sample_position_fn, csp, {position})

        samplers: list[CSPSampler] = [position_sampler]

        ################################# Policy ##################################

        policy: CSPPolicy = _TinyCSPPolicy(
            csp, seed=self._seed, distance_threshold=self._distance_threshold
        )

        return csp, samplers, policy, initialization

    def learn_from_transition(
        self,
        obs: TinyState,
        act: TinyAction,
        next_obs: TinyState,
        reward: float,
        done: bool,
        info: dict[str, Any],
    ) -> None:
        # Only learn from cases where the robot triggered "done".
        if not np.isclose(act[0], 1):
            return
        assert act[1] is None
        # Check if the trigger was successful.
        label = reward > 0
        # Get the current distance.
        dist = abs(obs.robot - obs.human)
        # Update the training data.
        self._training_inputs.append(dist)
        self._training_outputs.append(label)
        # Update the constraint parameters.
        self._update_constraint_parameters()

    def _update_constraint_parameters(self) -> None:
        positive_dists: set[float] = set()
        for d, l in zip(self._training_inputs, self._training_outputs, strict=True):
            if l:
                positive_dists.add(d)
        if not positive_dists:
            return  # need to wait for data
        min_positive_dist = min(positive_dists)
        max_positive_dist = max(positive_dists)
<<<<<<< HEAD
        self._desired_distance = (min_positive_dist + max_positive_dist) / 2

    def get_metrics(self) -> dict[str, float]:
        return {
            "tiny_user_proximity_learned_distance": self._desired_distance,
        }


class _TinyCSPPolicy(CSPPolicy[TinyState, TinyAction]):

    def __init__(
        self, csp: CSP, seed: int = 0, distance_threshold: float = 1e-1
    ) -> None:
        super().__init__(csp, seed)
        self._target_position: float | None = None
        self._distance_threshold = distance_threshold

    def reset(self, solution: dict[CSPVariable, Any]) -> None:
        super().reset(solution)
        self._target_position = self._get_value("position")

    def step(self, obs: TinyState) -> TinyAction:
        assert self._target_position is not None
        robot_position = obs.robot
        delta = np.clip(self._target_position - robot_position, -1, 1)
        if abs(delta) < 1e-6:
            return (1, None)
        return (0, delta)


def create_tiny_csp(
    human_position: float,
    seed: int = 0,
    distance_threshold: float = 1e-1,
) -> tuple[CSP, list[CSPSampler], CSPPolicy, dict[CSPVariable, Any]]:
    """Create a CSP for the tiny environment."""

    ################################ Variables ################################

    # Choose a position to target.
    position = CSPVariable("position", Box(-np.inf, np.inf, shape=(), dtype=np.float_))
    variables = [position]

    ############################## Initialization #############################

    initialization = {
        position: 0.0,
    }

    ############################### Constraints ###############################

    # Create a user preference constraint.
    user_preference_constraint = TinyUserConstraint(
        position, human_position, distance_threshold=distance_threshold
    )
    constraints: list[CSPConstraint] = [user_preference_constraint]

    ################################### CSP ###################################

    csp = CSP(variables, constraints)

    ################################# Samplers ################################

    def _sample_position_fn(
        _: dict[CSPVariable, Any], rng: np.random.Generator
    ) -> dict[CSPVariable, Any]:
        sample = rng.normal(loc=human_position, scale=10.0)
        return {position: sample}

    position_sampler = FunctionalCSPSampler(_sample_position_fn, csp, {position})

    samplers: list[CSPSampler] = [position_sampler]

    ################################# Policy ##################################

    policy: CSPPolicy = _TinyCSPPolicy(
        csp, seed=seed, distance_threshold=distance_threshold
    )

    return csp, samplers, policy, initialization
=======
        self._desired_distance = (min_positive_dist + max_positive_dist) / 2
>>>>>>> eb4d1af9
<|MERGE_RESOLUTION|>--- conflicted
+++ resolved
@@ -147,87 +147,9 @@
             return  # need to wait for data
         min_positive_dist = min(positive_dists)
         max_positive_dist = max(positive_dists)
-<<<<<<< HEAD
         self._desired_distance = (min_positive_dist + max_positive_dist) / 2
 
     def get_metrics(self) -> dict[str, float]:
         return {
             "tiny_user_proximity_learned_distance": self._desired_distance,
-        }
-
-
-class _TinyCSPPolicy(CSPPolicy[TinyState, TinyAction]):
-
-    def __init__(
-        self, csp: CSP, seed: int = 0, distance_threshold: float = 1e-1
-    ) -> None:
-        super().__init__(csp, seed)
-        self._target_position: float | None = None
-        self._distance_threshold = distance_threshold
-
-    def reset(self, solution: dict[CSPVariable, Any]) -> None:
-        super().reset(solution)
-        self._target_position = self._get_value("position")
-
-    def step(self, obs: TinyState) -> TinyAction:
-        assert self._target_position is not None
-        robot_position = obs.robot
-        delta = np.clip(self._target_position - robot_position, -1, 1)
-        if abs(delta) < 1e-6:
-            return (1, None)
-        return (0, delta)
-
-
-def create_tiny_csp(
-    human_position: float,
-    seed: int = 0,
-    distance_threshold: float = 1e-1,
-) -> tuple[CSP, list[CSPSampler], CSPPolicy, dict[CSPVariable, Any]]:
-    """Create a CSP for the tiny environment."""
-
-    ################################ Variables ################################
-
-    # Choose a position to target.
-    position = CSPVariable("position", Box(-np.inf, np.inf, shape=(), dtype=np.float_))
-    variables = [position]
-
-    ############################## Initialization #############################
-
-    initialization = {
-        position: 0.0,
-    }
-
-    ############################### Constraints ###############################
-
-    # Create a user preference constraint.
-    user_preference_constraint = TinyUserConstraint(
-        position, human_position, distance_threshold=distance_threshold
-    )
-    constraints: list[CSPConstraint] = [user_preference_constraint]
-
-    ################################### CSP ###################################
-
-    csp = CSP(variables, constraints)
-
-    ################################# Samplers ################################
-
-    def _sample_position_fn(
-        _: dict[CSPVariable, Any], rng: np.random.Generator
-    ) -> dict[CSPVariable, Any]:
-        sample = rng.normal(loc=human_position, scale=10.0)
-        return {position: sample}
-
-    position_sampler = FunctionalCSPSampler(_sample_position_fn, csp, {position})
-
-    samplers: list[CSPSampler] = [position_sampler]
-
-    ################################# Policy ##################################
-
-    policy: CSPPolicy = _TinyCSPPolicy(
-        csp, seed=seed, distance_threshold=distance_threshold
-    )
-
-    return csp, samplers, policy, initialization
-=======
-        self._desired_distance = (min_positive_dist + max_positive_dist) / 2
->>>>>>> eb4d1af9
+        }