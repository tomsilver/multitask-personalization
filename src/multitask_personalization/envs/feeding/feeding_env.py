--- conflicted
+++ resolved
@@ -189,19 +189,14 @@
         self.held_object_name: str | None = None
         self.held_object_tf: Pose | None = None
 
-<<<<<<< HEAD
         # Initialize stage.
         self.current_stage = "acquisition"
 
         # Initialize user feedback.
         self.current_user_feedback: str | None = None
 
-        # Create an occlusion body if occlusion preference is set in the hidden spec.
-        self._occlusion_body_id: int | None = None
-=======
         # Initialize the occlusion scale.
         self._occlusion_scale = 0.0
->>>>>>> 836e795a
         if self._hidden_spec and self._hidden_spec.occlusion_preference_scale > 0:
             self.set_occlusion_scale(self._hidden_spec.occlusion_preference_scale)
 
@@ -371,30 +366,9 @@
         return img  # type: ignore
 
     def set_occlusion_scale(self, scale: float) -> None:
-<<<<<<< HEAD
-        """Update the scale of the occlusion body."""
-        if self._occlusion_body_id is not None:
-            p.removeBody(
-                self._occlusion_body_id, physicsClientId=self.physics_client_id
-            )
-        scale = max(scale, 1e-6)
-        self._occlusion_body_id = p.loadURDF(
-            str(self.scene_spec.occlusion_body_urdf_path),
-            useFixedBase=True,
-            globalScaling=scale,
-            physicsClientId=self.physics_client_id,
-        )
-        p.resetBasePositionAndOrientation(
-            self._occlusion_body_id,
-            self.scene_spec.occlusion_body_pose.position,
-            self.scene_spec.occlusion_body_pose.orientation,
-            physicsClientId=self.physics_client_id,
-        )
-=======
         """Update the scale of the occlusion model."""
         assert 0 <= scale <= 1.0, "Occlusion scale must be in [0, 1]"
         self._occlusion_scale = scale
->>>>>>> 836e795a
 
     def _move_to_ee_pose(self, pose: Pose, max_control_time: float = 30.0) -> None:
         initial_fingers_positions = self.robot.get_joint_positions()[7:]
@@ -454,27 +428,6 @@
         self.held_object_name = None
         self.held_object_tf = None
 
-<<<<<<< HEAD
-    def robot_in_occlusion(self, robot_joints: JointPositions) -> bool:
-        """Check if the robot is in occlusion."""
-        occlusion_id = self.get_object_id_from_name("occlusion_body")
-        if self.held_object_name is None:
-            held_object = None
-            held_object_tf = None
-        else:
-            held_object = self.get_object_id_from_name(
-                self.held_object_name
-            )
-            held_object_tf = self.held_object_tf
-        return check_collisions_with_held_object(
-            self.robot,
-            {occlusion_id},
-            self.physics_client_id,
-            held_object,
-            held_object_tf,
-            robot_joints,
-        )
-=======
     def robot_in_occlusion(self) -> bool:
         """Check if the robot is in occlusion."""
 
@@ -546,5 +499,4 @@
         if score > 0:
             score /= len(ray_outputs)
 
-        return score >= (1.0 - self._occlusion_scale)
->>>>>>> 836e795a
+        return score >= (1.0 - self._occlusion_scale)