"""The MDP for the pybullet environment."""

from __future__ import annotations

from functools import cached_property

import gymnasium as gym
import numpy as np
from pybullet_helpers.camera import capture_image
from pybullet_helpers.inverse_kinematics import check_body_collisions
from pybullet_helpers.link import get_link_pose
from tomsutils.spaces import EnumSpace

from multitask_personalization.envs.mdp import MDP
from multitask_personalization.envs.pybullet.pybullet_sim import (
    PyBulletSimulator,
)
from multitask_personalization.envs.pybullet.pybullet_structs import (
    _GripperAction,
    _PyBulletAction,
    _PyBulletState,
)
from multitask_personalization.structs import (
    CategoricalDistribution,
    Image,
)


class PyBulletMDP(MDP[_PyBulletState, _PyBulletAction]):
    """An environment implemented in PyBullet."""

    def __init__(
        self,
        sim: PyBulletSimulator,
    ) -> None:
        self._sim = sim
        self._terminal_state_padding = 1e-2

    @cached_property
    def state_space(self) -> gym.spaces.Box:
        raise NotImplementedError("TODO")

    @cached_property
    def action_space(self) -> gym.spaces.Space:
        return gym.spaces.OneOf(
            (
                gym.spaces.Box(-np.inf, np.inf, shape=(10,), dtype=np.float32),
                EnumSpace([_GripperAction.OPEN, _GripperAction.CLOSE]),
                EnumSpace([None]),
            )
        )

    def state_is_terminal(self, state: _PyBulletState) -> bool:
        # Will be replaced by a real ROM check later.
<<<<<<< HEAD
        # TODO: implement real ROM model.
        # end_effector_pose = self._sim.robot.forward_kinematics(state.robot_joints)
        # dist = np.sqrt(
        #     np.sum(
        #         np.subtract(end_effector_pose.position, self._sim.rom_sphere_center)
        #         ** 2
        #     )
        # )
        # return dist < self._sim.rom_sphere_radius + self._terminal_state_padding
        end_effector_pose = self._sim.robot.forward_kinematics(state.robot_joints)
        return self._sim.gt_rom_model.check_position_reachable(
            np.array(end_effector_pose.position)
        )
=======
        if "hand over" in self._sim.task_spec.task_objective:
            end_effector_pose = self._sim.robot.forward_kinematics(state.robot_joints)
            dist = np.sqrt(
                np.sum(
                    np.subtract(end_effector_pose.position, self._sim.rom_sphere_center)
                    ** 2
                )
            )
            return dist < self._sim.rom_sphere_radius + self._terminal_state_padding
        assert self._sim.task_spec.task_objective == "place books on tray"
        if self._sim.current_grasp_transform:
            return False
        for book_id in self._sim.book_ids:
            if not check_body_collisions(
                book_id,
                self._sim.tray_id,
                self._sim.physics_client_id,
                distance_threshold=1e-3,
            ):
                return False
        return True
>>>>>>> 1f608424

    def get_reward(
        self, state: _PyBulletState, action: _PyBulletAction, next_state: _PyBulletState
    ) -> float:
        if self.state_is_terminal(next_state):
            return 1.0
        return 0.0

    def get_initial_state_distribution(
        self,
    ) -> CategoricalDistribution:
        raise NotImplementedError("Initial state distribution too large")

    def sample_initial_state(self, rng: np.random.Generator) -> _PyBulletState:
        # Randomization actually happens in the task spec.
        robot_base = self._sim.task_spec.robot_base_pose
        robot_joints = self._sim.task_spec.initial_joints
        human_base = self._sim.task_spec.human_base_pose
        human_joints = self._sim.task_spec.human_joints
        object_pose = self._sim.task_spec.object_pose
        book_poses = self._sim.task_spec.book_poses
        grasp_transform = None
        return _PyBulletState(
            robot_base,
            robot_joints,
            human_base,
            human_joints,
            object_pose,
            list(book_poses),
            grasp_transform,
        )

    def get_transition_distribution(
        self, state: _PyBulletState, action: _PyBulletAction
    ) -> CategoricalDistribution:
        raise NotImplementedError("Sample transitions, don't enumerate them")

    def sample_next_state(
        self, state: _PyBulletState, action: _PyBulletAction, rng: np.random.Generator
    ) -> _PyBulletState:
        self._sim.set_state(state)
        self._sim.step(action)
        return self._sim.get_state()

    def render_state(self, state: _PyBulletState) -> Image:
        self._sim.set_state(state)
        target = get_link_pose(
            self._sim.human.body,
            self._sim.human.right_wrist,
            self._sim.physics_client_id,
        ).position
        return capture_image(
            self._sim.physics_client_id,
            camera_target=target,
            camera_distance=self._sim.task_spec.camera_distance,
        )<|MERGE_RESOLUTION|>--- conflicted
+++ resolved
@@ -52,30 +52,11 @@
 
     def state_is_terminal(self, state: _PyBulletState) -> bool:
         # Will be replaced by a real ROM check later.
-<<<<<<< HEAD
-        # TODO: implement real ROM model.
-        # end_effector_pose = self._sim.robot.forward_kinematics(state.robot_joints)
-        # dist = np.sqrt(
-        #     np.sum(
-        #         np.subtract(end_effector_pose.position, self._sim.rom_sphere_center)
-        #         ** 2
-        #     )
-        # )
-        # return dist < self._sim.rom_sphere_radius + self._terminal_state_padding
-        end_effector_pose = self._sim.robot.forward_kinematics(state.robot_joints)
-        return self._sim.gt_rom_model.check_position_reachable(
-            np.array(end_effector_pose.position)
-        )
-=======
         if "hand over" in self._sim.task_spec.task_objective:
             end_effector_pose = self._sim.robot.forward_kinematics(state.robot_joints)
-            dist = np.sqrt(
-                np.sum(
-                    np.subtract(end_effector_pose.position, self._sim.rom_sphere_center)
-                    ** 2
-                )
+            return self._sim.gt_rom_model.check_position_reachable(
+                np.array(end_effector_pose.position)
             )
-            return dist < self._sim.rom_sphere_radius + self._terminal_state_padding
         assert self._sim.task_spec.task_objective == "place books on tray"
         if self._sim.current_grasp_transform:
             return False
@@ -88,7 +69,6 @@
             ):
                 return False
         return True
->>>>>>> 1f608424
 
     def get_reward(
         self, state: _PyBulletState, action: _PyBulletAction, next_state: _PyBulletState
