"""CSP elements for the PyBullet environment."""

from typing import Any

import numpy as np
from gymnasium.spaces import Box
from numpy.typing import NDArray
from pybullet_helpers.geometry import Pose
from pybullet_helpers.inverse_kinematics import (
    InverseKinematicsError,
    inverse_kinematics,
    sample_collision_free_inverse_kinematics,
)
from pybullet_helpers.math_utils import get_poses_facing_line
from tomsutils.spaces import EnumSpace

from multitask_personalization.envs.pybullet.pybullet_env import PyBulletEnv
from multitask_personalization.envs.pybullet.pybullet_skills import (
    get_plan_to_handover_object,
    get_plan_to_pick_object,
)
from multitask_personalization.envs.pybullet.pybullet_structs import (
    PyBulletAction,
    PyBulletState,
)
from multitask_personalization.rom.models import ROMModel, TrainableROMModel
from multitask_personalization.structs import (
    CSP,
    CSPConstraint,
    CSPGenerator,
    CSPPolicy,
    CSPSampler,
    CSPVariable,
    FunctionalCSPSampler,
)


class _BookHandoverCSPPolicy(CSPPolicy[PyBulletState, PyBulletAction]):

    def __init__(
        self,
        sim: PyBulletEnv,
        csp: CSP,
        seed: int = 0,
    ) -> None:
        super().__init__(csp, seed)
        self._sim = sim
        self._current_plan: list[PyBulletAction] = []

    def reset(self, solution: dict[CSPVariable, Any]) -> None:
        super().reset(solution)
        self._current_plan = []

    def step(self, obs: PyBulletState) -> PyBulletAction:
        if not self._current_plan:
            if obs.held_object is None:
                self._current_plan = self._get_pick_plan(obs)
            else:
                self._current_plan = self._get_handover_plan(obs)
        return self._current_plan.pop(0)

    def _get_pick_plan(self, obs: PyBulletState) -> list[PyBulletAction]:
        """Assume that the robot starts out empty-handed and near the books."""
        book_description = self._get_value("book")
        book_grasp = _book_grasp_to_pose(self._get_value("book_grasp"))
        return get_plan_to_pick_object(
            obs,
            book_description,
            book_grasp,
            self._sim,
        )

    def _get_handover_plan(self, obs: PyBulletState) -> list[PyBulletAction]:
        """Assume that the robot starts out holding book and near person."""
        book_description = self._get_value("book")
        handover_pose = _handover_position_to_pose(self._get_value("handover_position"))
        handover_plan = get_plan_to_handover_object(
            obs,
            book_description,
            handover_pose,
            self._sim,
            self._seed,
        )
        # Finish the plan by indicating done.
        handover_plan.append((2, None))
        return handover_plan


def _book_grasp_to_pose(yaw: NDArray) -> Pose:
    assert len(yaw) == 1
    return get_poses_facing_line(
        axis=(0.0, 0.0, 1.0),
        point_on_line=(0.0, 0.0, 0),
        radius=1e-3,
        num_points=1,
        angle_offset=yaw[0],
    )[0]


def _handover_position_to_pose(position: NDArray) -> Pose:
    handover_orientation = (
        0.8522037863731384,
        0.4745013415813446,
        -0.01094298530369997,
        0.22017613053321838,
    )
    return Pose(tuple(position), handover_orientation)


def _pose_is_reachable(pose: Pose, sim: PyBulletEnv) -> bool:
    try:
        inverse_kinematics(sim.robot, pose)
    except InverseKinematicsError:
        return False
    return True


class PyBulletCSPGenerator(CSPGenerator[PyBulletState, PyBulletAction]):
    """Generate CSPs for the pybullet environment."""

    def __init__(
        self,
        sim: PyBulletEnv,
        rom_model: ROMModel,
        seed: int = 0,
    ) -> None:
        super().__init__(seed=seed)
        self._sim = sim
        self._rom_model = rom_model
<<<<<<< HEAD
=======
        self._preferred_books = preferred_books
>>>>>>> b46d8325
        self._rom_model_training_data: list[tuple[NDArray, bool]] = []

    def generate(self, obs: PyBulletState, explore: bool = False) -> tuple[
        CSP,
        list[CSPSampler],
        CSPPolicy[PyBulletState, PyBulletAction],
        dict[CSPVariable, Any],
    ]:

        self._sim.set_state(obs)

        # Create a CSP for the task of handing over a book.

        ################################ Variables ################################

        # Choose a book to fetch.
        book = CSPVariable("book", EnumSpace(self._sim.book_descriptions))

        # Choose a grasp on the book. Only the grasp yaw is unknown.
        book_grasp = CSPVariable("book_grasp", Box(-np.pi, np.pi, dtype=np.float_))

        # Choose a handover position. Relative to the resting hand position.
        handover_position = CSPVariable(
            "handover_position", Box(-np.inf, np.inf, shape=(3,), dtype=np.float_)
        )

        variables = [book, book_grasp, handover_position]

        ############################## Initialization #############################

        initialization = {
<<<<<<< HEAD
            book: self._sim.book_descriptions[0],
=======
            book: book_names[0],
>>>>>>> b46d8325
            book_grasp: np.array([-np.pi / 2]),
            handover_position: np.zeros((3,)),
        }

        ############################### Constraints ###############################

        constraints: list[CSPConstraint] = []

        if not explore:
            # Create a user preference constraint for the book.
<<<<<<< HEAD
            def _book_is_preferred(book_description: str) -> bool:
                del book_description
                return True  # coming soon!
=======
            def _book_is_preferred(book_name: str) -> bool:
                return book_name in self._preferred_books
>>>>>>> b46d8325

            book_preference_constraint = CSPConstraint(
                "book_preference",
                [book],
                _book_is_preferred,
            )
            constraints.append(book_preference_constraint)

            # Create a handover constraint given the user ROM.
            def _handover_position_is_in_rom(position: NDArray) -> bool:
                return self._rom_model.check_position_reachable(position)

            handover_rom_constraint = CSPConstraint(
                "handover_rom_constraint",
                [handover_position],
                _handover_position_is_in_rom,
            )
            constraints.append(handover_rom_constraint)

        # Create reaching constraints.
        def _book_grasp_is_reachable(yaw: NDArray) -> bool:
            pose = _book_grasp_to_pose(yaw)
            return _pose_is_reachable(pose, self._sim)

        book_grasp_reachable_constraint = CSPConstraint(
            "book_reachable",
            [book_grasp],
            _book_grasp_is_reachable,
        )
        constraints.append(book_grasp_reachable_constraint)

        def _handover_position_is_reachable(position: NDArray) -> bool:
            pose = _handover_position_to_pose(position)
            handover_reachable = _pose_is_reachable(pose, self._sim)
            return handover_reachable

        handover_reachable_constraint = CSPConstraint(
            "handover_reachable",
            [handover_position],
            _handover_position_is_reachable,
        )
        constraints.append(handover_reachable_constraint)

        # Create collision constraints.
        def _handover_position_is_collision_free(
<<<<<<< HEAD
            position: NDArray, book_description: str, yaw: NDArray
        ) -> bool:
            book_id = self._sim.get_object_id_from_name(book_description)
=======
            position: NDArray, book_name: str, yaw: NDArray
        ) -> bool:
            book_id = self._sim.get_object_id_from_name(book_name)
>>>>>>> b46d8325
            end_effector_pose = _handover_position_to_pose(position)
            grasp_pose = _book_grasp_to_pose(yaw)
            collision_bodies = self._sim.get_collision_ids() - {book_id}
            samples = list(
                sample_collision_free_inverse_kinematics(
                    self._sim.robot,
                    end_effector_pose,
                    collision_bodies,
                    self._rng,
                    held_object=book_id,
                    base_link_to_held_obj=grasp_pose.invert(),
                    max_candidates=1,
                )
            )
            assert len(samples) <= 1
            return len(samples) == 1

        handover_collision_free_constraint = CSPConstraint(
            "handover_collision_free",
            [handover_position, book, book_grasp],
            _handover_position_is_collision_free,
        )
        constraints.append(handover_collision_free_constraint)

        ################################### CSP ###################################

        csp = CSP(variables, constraints)

        ################################# Samplers ################################

        def _sample_book_fn(
            _: dict[CSPVariable, Any], rng: np.random.Generator
        ) -> dict[CSPVariable, Any]:
            book_description = self._sim.book_descriptions[
                rng.choice(len(self._sim.book_descriptions))
            ]
            return {book: book_description}

        book_sampler = FunctionalCSPSampler(_sample_book_fn, csp, {book})

        def _sample_handover_pose(
            _: dict[CSPVariable, Any], rng: np.random.Generator
        ) -> dict[CSPVariable, Any]:
            position = self._rom_model.sample_reachable_position(rng)
            return {handover_position: position}

        handover_sampler = FunctionalCSPSampler(
            _sample_handover_pose, csp, {handover_position}
        )

        def _sample_grasp_pose(
            _: dict[CSPVariable, Any], rng: np.random.Generator
        ) -> dict[CSPVariable, Any]:
            del rng  # not actually sampling right now, for simplicity
            yaw = np.array([-np.pi / 2])
            return {book_grasp: yaw}

        grasp_sampler = FunctionalCSPSampler(_sample_grasp_pose, csp, {book_grasp})

        samplers: list[CSPSampler] = [book_sampler, handover_sampler, grasp_sampler]

        ################################# Policy ##################################

        policy: CSPPolicy = _BookHandoverCSPPolicy(
            self._sim,
            csp,
            seed=self._seed,
        )

        return csp, samplers, policy, initialization

    def learn_from_transition(
        self,
        obs: PyBulletState,
        act: PyBulletAction,
        next_obs: PyBulletState,
        reward: float,
        done: bool,
        info: dict[str, Any],
    ) -> None:
        # Only train trainable ROM models.
        if not isinstance(self._rom_model, TrainableROMModel):
            return
        # Only learn from cases where the robot triggered "done".
        if not np.isclose(act[0], 2):
            return
        assert act[1] is None
        # Check if the trigger was successful.
        label = reward > 0
        # Get the current position.
        self._sim.set_state(obs)
        pose = self._sim.robot.forward_kinematics(obs.robot_joints)
        # Update the training data.
        self._rom_model_training_data.append((np.array(pose.position), label))
        # Retrain the ROM model.
        self._rom_model.train(self._rom_model_training_data)

    def get_metrics(self) -> dict[str, float]:
        metrics: dict[str, float] = {}
        if isinstance(self._rom_model, TrainableROMModel):
            metrics.update(self._rom_model.get_metrics())
        return metrics<|MERGE_RESOLUTION|>--- conflicted
+++ resolved
@@ -127,10 +127,7 @@
         super().__init__(seed=seed)
         self._sim = sim
         self._rom_model = rom_model
-<<<<<<< HEAD
-=======
         self._preferred_books = preferred_books
->>>>>>> b46d8325
         self._rom_model_training_data: list[tuple[NDArray, bool]] = []
 
     def generate(self, obs: PyBulletState, explore: bool = False) -> tuple[
@@ -162,11 +159,7 @@
         ############################## Initialization #############################
 
         initialization = {
-<<<<<<< HEAD
-            book: self._sim.book_descriptions[0],
-=======
             book: book_names[0],
->>>>>>> b46d8325
             book_grasp: np.array([-np.pi / 2]),
             handover_position: np.zeros((3,)),
         }
@@ -177,14 +170,8 @@
 
         if not explore:
             # Create a user preference constraint for the book.
-<<<<<<< HEAD
-            def _book_is_preferred(book_description: str) -> bool:
-                del book_description
-                return True  # coming soon!
-=======
             def _book_is_preferred(book_name: str) -> bool:
                 return book_name in self._preferred_books
->>>>>>> b46d8325
 
             book_preference_constraint = CSPConstraint(
                 "book_preference",
@@ -230,15 +217,9 @@
 
         # Create collision constraints.
         def _handover_position_is_collision_free(
-<<<<<<< HEAD
-            position: NDArray, book_description: str, yaw: NDArray
-        ) -> bool:
-            book_id = self._sim.get_object_id_from_name(book_description)
-=======
             position: NDArray, book_name: str, yaw: NDArray
         ) -> bool:
             book_id = self._sim.get_object_id_from_name(book_name)
->>>>>>> b46d8325
             end_effector_pose = _handover_position_to_pose(position)
             grasp_pose = _book_grasp_to_pose(yaw)
             collision_bodies = self._sim.get_collision_ids() - {book_id}
