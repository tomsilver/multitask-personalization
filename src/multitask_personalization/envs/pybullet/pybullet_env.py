--- conflicted
+++ resolved
@@ -404,17 +404,10 @@
         )
 
         # Update the book covers.
-<<<<<<< HEAD
-        for idx, (book_description, book_id) in enumerate(zip(
-            self.book_descriptions, self.book_ids, strict=True
-        )):
-            texture_id = self._get_texture_from_book_description(book_description, idx)
-=======
         for book_description, book_id in zip(
             self.book_descriptions, self.book_ids, strict=True
         ):
             texture_id = self._get_texture_from_book_description(book_description)
->>>>>>> d17c22c3
             if texture_id is not None:
                 p.changeVisualShape(
                     book_id,
@@ -812,7 +805,7 @@
             "Title: The Lord of the Rings. Author: J. R. R. Tolkien.",
         ]
 
-    def _get_texture_from_book_description(self, book_description: str, idx: int) -> int | None:
+    def _get_texture_from_book_description(self, book_description: str) -> int | None:
         book_dir = Path(__file__).parent / "assets" / "books"
         if book_description == "Title: Moby Dick. Author: Herman Melville.":
             filepath = book_dir / "moby_dick" / "combined.jpg"
@@ -822,18 +815,6 @@
             filepath = book_dir / "lor" / "combined.jpg"
         else:
             assert False
-        return p.loadTexture(str(filepath), self.physics_client_id)
-
-    def _get_texture_from_book_description(self, book_description: str) -> int | None:
-        book_dir = Path(__file__).parent / "assets" / "books"
-        if book_description == "Title: Book 36. Author: Love.":
-            filepath = book_dir / "moby_dick" / "combined.jpg"
-        elif book_description == "Title: Book 69. Author: Hate.":
-            filepath = book_dir / "hitchhikers" / "combined.jpg"
-        elif book_description == "Title: Book 97. Author: Hate.":
-            filepath = book_dir / "lor" / "combined.jpg"
-        else:
-            return None
         return p.loadTexture(str(filepath), self.physics_client_id)
 
     def _create_dust_patch_array(self, surface_name: str, link_id: int) -> NDArray:
