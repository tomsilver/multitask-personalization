--- conflicted
+++ resolved
@@ -445,10 +445,7 @@
             "mission": self._current_mission.get_id(),
             "scene_spec": self.scene_spec,
             "user_satisfaction": self._user_satisfaction,
-<<<<<<< HEAD
-=======
             "env_video_should_pause": env_video_should_pause,
->>>>>>> 55b0c1d7
         }
 
     def render(self) -> RenderFrame | list[RenderFrame] | None:
