"""A pybullet based environment."""

from __future__ import annotations

from pathlib import Path
from typing import Any

import assistive_gym.envs
import gymnasium as gym
import numpy as np
import pybullet as p
from assistive_gym.envs.agents.furniture import Furniture
from gymnasium.core import RenderFrame
from pybullet_helpers.camera import capture_image
from pybullet_helpers.geometry import Pose, get_pose, multiply_poses, set_pose
from pybullet_helpers.gui import create_gui_connection
from pybullet_helpers.inverse_kinematics import (
    check_body_collisions,
)
from pybullet_helpers.link import get_link_pose
from pybullet_helpers.robots import create_pybullet_robot
from pybullet_helpers.robots.single_arm import FingeredSingleArmPyBulletRobot
from pybullet_helpers.utils import create_pybullet_block, create_pybullet_cylinder
from tomsutils.spaces import EnumSpace

from multitask_personalization.envs.pybullet.pybullet_human_spec import (
    create_human_from_spec,
)
from multitask_personalization.envs.pybullet.pybullet_structs import (
    GripperAction,
    PyBulletAction,
    PyBulletState,
)
from multitask_personalization.envs.pybullet.pybullet_task_spec import (
    HiddenTaskSpec,
    PyBulletTaskSpec,
)


class PyBulletEnv(gym.Env[PyBulletState, PyBulletAction]):
    """A pybullet based environment."""

    metadata = {"render_modes": ["rgb_array"], "render_fps": 30}

    def __init__(
        self,
        task_spec: PyBulletTaskSpec,
        hidden_spec: HiddenTaskSpec | None = None,
        use_gui: bool = False,
        seed: int = 0,
    ) -> None:

        self._rng = np.random.default_rng(seed)
        self.task_spec = task_spec
        self._hidden_spec = hidden_spec
        self.render_mode = "rgb_array"

        # Create action space.
        self.action_space = gym.spaces.OneOf(
            (
                gym.spaces.Box(-np.inf, np.inf, shape=(10,), dtype=np.float32),
                EnumSpace([GripperAction.OPEN, GripperAction.CLOSE]),
                EnumSpace([None]),
            )
        )

        # Create the PyBullet client.
        if use_gui:
            self.physics_client_id = create_gui_connection(camera_yaw=0)
        else:
            self.physics_client_id = p.connect(p.DIRECT)

        # Create robot.
        robot = create_pybullet_robot(
            self.task_spec.robot_name,
            self.physics_client_id,
            base_pose=self.task_spec.robot_base_pose,
            control_mode="reset",
            home_joint_positions=self.task_spec.initial_joints,
            fixed_base=False,
        )
        assert isinstance(robot, FingeredSingleArmPyBulletRobot)
        self.robot = robot

        # Create robot stand.
        self.robot_stand_id = create_pybullet_cylinder(
            self.task_spec.robot_stand_rgba,
            radius=self.task_spec.robot_stand_radius,
            length=self.task_spec.robot_stand_length,
            physics_client_id=self.physics_client_id,
        )

        # Create human.
        self.human = create_human_from_spec(
            self.task_spec.human_spec, self._rng, self.physics_client_id
        )

        # Create wheelchair.
        self.wheelchair = Furniture()
        directory = Path(assistive_gym.envs.__file__).parent / "assets"
        assert directory.exists()
        self.wheelchair.init(
            "wheelchair",
            directory,
            self.physics_client_id,
            self._rng,
            wheelchair_mounted=False,
        )

        # Create table.
        self.table_id = create_pybullet_block(
            self.task_spec.table_rgba,
            half_extents=self.task_spec.table_half_extents,
            physics_client_id=self.physics_client_id,
        )

        # Create cup.
        self.cup_id = create_pybullet_cylinder(
            self.task_spec.object_rgba,
            self.task_spec.object_radius,
            self.task_spec.object_length,
            physics_client_id=self.physics_client_id,
        )

        # Create shelf.
        self.shelf_id = _create_shelf(
            self.task_spec.shelf_rgba,
            shelf_width=self.task_spec.shelf_width,
            shelf_depth=self.task_spec.shelf_depth,
            shelf_height=self.task_spec.shelf_height,
            spacing=self.task_spec.shelf_spacing,
            support_width=self.task_spec.shelf_support_width,
            num_layers=self.task_spec.shelf_num_layers,
            physics_client_id=self.physics_client_id,
        )

        # Create books.
        self.book_ids: list[int] = []
<<<<<<< HEAD
        self.book_descriptions: list[str] = []  # created in reset()
=======
>>>>>>> b46d8325
        for book_rgba, book_half_extents in zip(
            self.task_spec.book_rgbas,
            self.task_spec.book_half_extents,
            strict=True,
        ):
            book_id = create_pybullet_block(
                book_rgba,
                half_extents=book_half_extents,
                physics_client_id=self.physics_client_id,
            )
            self.book_ids.append(book_id)

        # Create side table.
        self.side_table_id = create_pybullet_block(
            self.task_spec.side_table_rgba,
            half_extents=self.task_spec.side_table_half_extents,
            physics_client_id=self.physics_client_id,
        )

        # Create tray.
        self.tray_id = create_pybullet_block(
            self.task_spec.tray_rgba,
            half_extents=self.task_spec.tray_half_extents,
            physics_client_id=self.physics_client_id,
        )

        # Track whether the object is held, and if so, with what grasp.
        self.current_grasp_transform: Pose | None = None
        self.current_held_object_id: int | None = None

        # Reset all states.
        self.reset()

        # Save the transform between the base and stand.
        world_to_base = self.robot.get_base_pose()
        world_to_stand = get_pose(self.robot_stand_id, self.physics_client_id)
        self.robot_base_to_stand = multiply_poses(
            world_to_base.invert(), world_to_stand
        )

        # Uncomment for debug / development.
        # while True:
        #     p.stepSimulation(self.physics_client_id)

    def get_state(self) -> PyBulletState:
        """Get the underlying state from the simulator."""
        robot_base = self.robot.get_base_pose()
        robot_joints = self.robot.get_joint_positions()
        human_base = get_link_pose(self.human.body, -1, self.physics_client_id)
        human_joints = self.human.get_joint_angles(self.human.right_arm_joints)
        cup_pose = get_pose(self.cup_id, self.physics_client_id)
        book_poses = [
            get_pose(book_id, self.physics_client_id) for book_id in self.book_ids
        ]
        obj_to_obj_name = {
            None: None,
            self.cup_id: "cup",
        }
        for book_id, book_description in zip(
            self.book_ids, self.book_descriptions, strict=True
        ):
            obj_to_obj_name[book_id] = book_description

        held_object = obj_to_obj_name[self.current_held_object_id]
        return PyBulletState(
            robot_base,
            robot_joints,
            human_base,
            human_joints,
            cup_pose,
            book_poses,
            self.book_descriptions,
            self.current_grasp_transform,
            held_object,
        )

    def set_state(self, state: PyBulletState) -> None:
        """Sync the simulator with the given state."""
        set_pose(self.robot.robot_id, state.robot_base, self.physics_client_id)
        self.robot.set_joints(state.robot_joints)
        stand_pose = multiply_poses(state.robot_base, self.robot_base_to_stand)
        set_pose(self.robot_stand_id, stand_pose, self.physics_client_id)
        set_pose(self.human.body, state.human_base, self.physics_client_id)
        self.human.set_joint_angles(
            self.human.right_arm_joints,
            state.human_joints,
        )
        set_pose(self.cup_id, state.cup_pose, self.physics_client_id)
        for book_id, book_pose in zip(self.book_ids, state.book_poses, strict=True):
            set_pose(book_id, book_pose, self.physics_client_id)
        self.book_descriptions = state.book_descriptions
        self.current_grasp_transform = state.grasp_transform
        obj_name_to_obj = {
            None: None,
            "cup": self.cup_id,
        }
        for book_id, book_description in zip(
            self.book_ids, self.book_descriptions, strict=True
        ):
            obj_name_to_obj[book_description] = book_id
        self.current_held_object_id = obj_name_to_obj[state.held_object]

    def reset(
        self,
        *,
        seed: int | None = None,
        options: dict[str, Any] | None = None,
    ) -> tuple[PyBulletState, dict[str, Any]]:
        # Add randomization in future PR.
        super().reset(seed=seed, options=options)

        # Reset robot.
        self.robot.set_base(self.task_spec.robot_base_pose)
        self.robot.set_joints(self.task_spec.initial_joints)
        self.robot.open_fingers()

        # Reset robot stand.
        set_pose(
            self.robot_stand_id, self.task_spec.robot_stand_pose, self.physics_client_id
        )

        # Reset wheelchair.
        set_pose(
            self.wheelchair.body,
            self.task_spec.wheelchair_base_pose,
            self.physics_client_id,
        )

        # Reset table.
        set_pose(self.table_id, self.task_spec.table_pose, self.physics_client_id)

        # Reset cup.
        set_pose(self.cup_id, self.task_spec.object_pose, self.physics_client_id)

        # Reset shelf.
        set_pose(self.shelf_id, self.task_spec.shelf_pose, self.physics_client_id)

        # Reset books.
<<<<<<< HEAD
        self.book_descriptions = []
=======
>>>>>>> b46d8325
        for book_pose, book_id in zip(
            self.task_spec.book_poses,
            self.book_ids,
            strict=True,
        ):
<<<<<<< HEAD
            book_description = f"Title: 'Book {book_id}.' Author: 'Me.'"
            self.book_descriptions.append(book_description)
=======
>>>>>>> b46d8325
            set_pose(book_id, book_pose, self.physics_client_id)

        # Reset side table.
        set_pose(
            self.side_table_id, self.task_spec.side_table_pose, self.physics_client_id
        )

        # Reset tray.
        set_pose(self.tray_id, self.task_spec.tray_pose, self.physics_client_id)

        # Reset held object statuses.
        self.current_grasp_transform = None
        self.current_held_object_id = None

        return self.get_state(), self._get_info()

    def step(
        self, action: PyBulletAction
    ) -> tuple[PyBulletState, float, bool, bool, dict[str, Any]]:
        """Advance the simulator given an action."""
        if np.isclose(action[0], 1):
            if action[1] == GripperAction.CLOSE:
                world_to_robot = self.robot.get_end_effector_pose()
                end_effector_position = world_to_robot.position
                for object_id in [self.cup_id] + self.book_ids:
                    world_to_object = get_pose(object_id, self.physics_client_id)
                    object_position = world_to_object.position
                    dist = np.sum(
                        np.square(np.subtract(end_effector_position, object_position))
                    )
                    # Grasp successful.
                    if dist < 1e-3:
                        self.current_grasp_transform = multiply_poses(
                            world_to_robot.invert(), world_to_object
                        )
                        self.current_held_object_id = object_id
            elif action[1] == GripperAction.OPEN:
                self.current_grasp_transform = None
                self.current_held_object_id = None
            reward, done = self._get_reward_and_done(robot_indicated_done=False)
            return self.get_state(), reward, done, False, self._get_info()
        if np.isclose(action[0], 2):
            reward, done = self._get_reward_and_done(robot_indicated_done=True)
            return self.get_state(), reward, done, False, self._get_info()
        joint_action = list(action[1])  # type: ignore
        base_position_delta = joint_action[:3]
        joint_angle_delta = joint_action[3:]
        # Update the robot base.
        world_to_base = self.robot.get_base_pose()
        dx, dy, dyaw = base_position_delta
        x, y, z = world_to_base.position
        roll, pitch, yaw = world_to_base.rpy
        next_base = Pose.from_rpy((x + dx, y + dy, z), (roll, pitch, yaw + dyaw))
        self.robot.set_base(next_base)
        next_stand_pose = multiply_poses(next_base, self.robot_base_to_stand)
        set_pose(self.robot_stand_id, next_stand_pose, self.physics_client_id)
        # Update the robot arm angles.
        current_joints = self.robot.get_joint_positions()
        # Only update the arm, assuming the first 7 entries are the arm.
        arm_joints = current_joints[:7]
        new_arm_joints = np.add(arm_joints, joint_angle_delta)  # type: ignore
        new_joints = list(current_joints)
        new_joints[:7] = new_arm_joints
        clipped_joints = np.clip(
            new_joints, self.robot.joint_lower_limits, self.robot.joint_upper_limits
        )
        self.robot.set_joints(clipped_joints.tolist())

        # Apply the grasp transform if it exists.
        if self.current_grasp_transform:
            world_to_robot = self.robot.get_end_effector_pose()
            world_to_object = multiply_poses(
                world_to_robot, self.current_grasp_transform
            )
            assert self.current_held_object_id is not None
            set_pose(
                self.current_held_object_id, world_to_object, self.physics_client_id
            )

        reward, done = self._get_reward_and_done(robot_indicated_done=False)
        return self.get_state(), reward, done, False, self._get_info()

    def _get_reward_and_done(
        self, robot_indicated_done: bool = False
    ) -> tuple[float, bool]:
        if self._hidden_spec is None:
            raise NotImplementedError("Should not call step() in sim")
        if self.task_spec.task_objective == "hand over book":
            # Robot needs to indicate done for the handover task.
            if not robot_indicated_done:
                return 0.0, False
            # Must be holding a book.
            if self.current_held_object_id not in self.book_ids:
                return -1.0, True
            book_idx = self.book_ids.index(self.current_held_object_id)
            book_description = self.book_descriptions[book_idx]
            # Should be holding a preferred book.
<<<<<<< HEAD
            if not self._hidden_spec.user_enjoys_book(book_description):
=======
            if book_name not in self._hidden_spec.book_preferences:
>>>>>>> b46d8325
                return -1.0, True
            # Holding a preferred book, so check if it's being held at a
            # position that is reachable by the person.
            end_effector_position = self.robot.get_end_effector_pose().position
            reachable = self._hidden_spec.rom_model.check_position_reachable(
                np.array(end_effector_position)
            )
            if not reachable:
                return -1.0, True
            # Success!
            return 1.0, True
        raise NotImplementedError

    def _get_info(self) -> dict[str, Any]:
        return {"task_spec": self.task_spec}

    def render(self) -> RenderFrame | list[RenderFrame] | None:
        target = get_link_pose(
            self.human.body,
            self.human.right_wrist,
            self.physics_client_id,
        ).position
        return capture_image(  # type: ignore
            self.physics_client_id,
            camera_target=target,
            camera_distance=self.task_spec.camera_distance,
        )

    def get_object_id_from_name(self, object_name: str) -> int:
        """Get the PyBullet object ID given a name."""
        if object_name in self.book_descriptions:
            idx = self.book_descriptions.index(object_name)
            return self.book_ids[idx]
        return {
            "cup": self.cup_id,
            "table": self.table_id,
            "tray": self.tray_id,
            "shelf": self.shelf_id,
        }[object_name]

    def get_surface_ids(self) -> set[int]:
        """Get all possible surfaces in the environment."""
        surface_names = ["table", "tray", "shelf"]
        return {self.get_object_id_from_name(n) for n in surface_names}

    def get_surface_that_object_is_on(
        self, object_id: int, distance_threshold: float = 1e-3
    ) -> int:
        """Get the PyBullet ID of the surface that the object is on."""
        surfaces = self.get_surface_ids()
        assert object_id not in surfaces
        object_pose = get_pose(object_id, self.physics_client_id)
        for surface_id in surfaces:
            surface_pose = get_pose(surface_id, self.physics_client_id)
            # Check if object pose is above surface pose.
            # NOTE: this assumes that the local frame of the objects are
            # roughly at the center.
            if object_pose.position[2] < surface_pose.position[2]:
                continue
            # Check for contact.
            if check_body_collisions(
                object_id,
                surface_id,
                self.physics_client_id,
                distance_threshold=distance_threshold,
            ):
                return surface_id
        raise ValueError(f"Object {object_id} not on any surface.")

    def get_collision_ids(self) -> set[int]:
        """Get all collision IDs for the environment."""
        return set(self.book_ids) | {
            self.table_id,
            self.human.body,
            self.wheelchair.body,
            self.shelf_id,
            self.tray_id,
            self.side_table_id,
        }

    def get_aabb_dimensions(self, object_id: int) -> tuple[float, float, float]:
        """Get the 3D bounding box dimensions of an object."""
        (min_x, min_y, min_z), (max_x, max_y, max_z) = p.getAABB(
            object_id, -1, self.physics_client_id
        )
        return (max_x - min_x, max_y - min_y, max_z - min_z)


def _create_shelf(
    color: tuple[float, float, float, float],
    shelf_width: float,
    shelf_depth: float,
    shelf_height: float,
    spacing: float,
    support_width: float,
    num_layers: int,
    physics_client_id: int,
) -> int:

    collision_shape_ids = []
    visual_shape_ids = []
    base_positions = []
    base_orientations = []
    link_masses = []
    link_parent_indices = []
    link_joint_types = []
    link_joint_axes = []

    # Add each shelf layer to the lists.
    for i in range(num_layers):
        layer_z = i * (spacing + shelf_height)

        col_shape_id = p.createCollisionShape(
            p.GEOM_BOX,
            halfExtents=[shelf_width / 2, shelf_depth / 2, shelf_height / 2],
            physicsClientId=physics_client_id,
        )
        visual_shape_id = p.createVisualShape(
            p.GEOM_BOX,
            halfExtents=[shelf_width / 2, shelf_depth / 2, shelf_height / 2],
            rgbaColor=color,
            physicsClientId=physics_client_id,
        )

        collision_shape_ids.append(col_shape_id)
        visual_shape_ids.append(visual_shape_id)
        base_positions.append([0, 0, layer_z])
        base_orientations.append([0, 0, 0, 1])
        link_masses.append(0)
        link_parent_indices.append(0)
        link_joint_types.append(p.JOINT_FIXED)
        link_joint_axes.append([0, 0, 0])

    # Add vertical side supports to the lists.
    support_height = (num_layers - 1) * spacing + (num_layers - 1) * shelf_height
    support_half_height = support_height / 2

    for x_offset in [
        -shelf_width / 2 + support_width / 2,
        shelf_width / 2 - support_width / 2,
    ]:
        for y_offset in [
            -shelf_depth / 2 + support_width / 2,
            shelf_depth / 2 - support_width / 2,
        ]:
            support_col_shape_id = p.createCollisionShape(
                p.GEOM_BOX,
                halfExtents=[support_width / 2, support_width / 2, support_half_height],
                physicsClientId=physics_client_id,
            )
            support_visual_shape_id = p.createVisualShape(
                p.GEOM_BOX,
                halfExtents=[support_width / 2, support_width / 2, support_half_height],
                rgbaColor=color,
                physicsClientId=physics_client_id,
            )

            collision_shape_ids.append(support_col_shape_id)
            visual_shape_ids.append(support_visual_shape_id)
            base_positions.append([x_offset, y_offset, support_half_height])
            base_orientations.append([0, 0, 0, 1])
            link_masses.append(0)
            link_parent_indices.append(0)
            link_joint_types.append(p.JOINT_FIXED)
            link_joint_axes.append([0, 0, 0])

    # Create the multibody with all collision and visual shapes.
    shelf_id = p.createMultiBody(
        baseMass=0,
        baseCollisionShapeIndex=-1,
        baseVisualShapeIndex=-1,
        basePosition=(0, 0, 0),  # changed externally
        linkMasses=link_masses,
        linkCollisionShapeIndices=collision_shape_ids,
        linkVisualShapeIndices=visual_shape_ids,
        linkPositions=base_positions,
        linkOrientations=base_orientations,
        linkInertialFramePositions=[[0, 0, 0]] * len(collision_shape_ids),
        linkInertialFrameOrientations=[[0, 0, 0, 1]] * len(collision_shape_ids),
        linkParentIndices=link_parent_indices,
        linkJointTypes=link_joint_types,
        linkJointAxis=link_joint_axes,
        linkLowerLimits=[1] * len(collision_shape_ids),
        linkUpperLimits=[-1] * len(collision_shape_ids),
        physicsClientId=physics_client_id,
    )

    return shelf_id<|MERGE_RESOLUTION|>--- conflicted
+++ resolved
@@ -136,10 +136,6 @@
 
         # Create books.
         self.book_ids: list[int] = []
-<<<<<<< HEAD
-        self.book_descriptions: list[str] = []  # created in reset()
-=======
->>>>>>> b46d8325
         for book_rgba, book_half_extents in zip(
             self.task_spec.book_rgbas,
             self.task_spec.book_half_extents,
@@ -278,20 +274,11 @@
         set_pose(self.shelf_id, self.task_spec.shelf_pose, self.physics_client_id)
 
         # Reset books.
-<<<<<<< HEAD
-        self.book_descriptions = []
-=======
->>>>>>> b46d8325
         for book_pose, book_id in zip(
             self.task_spec.book_poses,
             self.book_ids,
             strict=True,
         ):
-<<<<<<< HEAD
-            book_description = f"Title: 'Book {book_id}.' Author: 'Me.'"
-            self.book_descriptions.append(book_description)
-=======
->>>>>>> b46d8325
             set_pose(book_id, book_pose, self.physics_client_id)
 
         # Reset side table.
@@ -389,11 +376,7 @@
             book_idx = self.book_ids.index(self.current_held_object_id)
             book_description = self.book_descriptions[book_idx]
             # Should be holding a preferred book.
-<<<<<<< HEAD
-            if not self._hidden_spec.user_enjoys_book(book_description):
-=======
             if book_name not in self._hidden_spec.book_preferences:
->>>>>>> b46d8325
                 return -1.0, True
             # Holding a preferred book, so check if it's being held at a
             # position that is reachable by the person.
