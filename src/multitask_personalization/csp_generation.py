--- conflicted
+++ resolved
@@ -27,10 +27,6 @@
         self,
         seed: int = 0,
         explore_method: str = "max-entropy",
-<<<<<<< HEAD
-    ) -> None:
-        assert explore_method in ("max-entropy", "nothing-personal")
-=======
         disable_learning: bool = False,
         epsilon_greedy_explore_threshold: float = 0.5,
     ) -> None:
@@ -40,7 +36,6 @@
             "exploit-only",
             "epsilon-greedy",
         )
->>>>>>> f054ad8e
         self._seed = seed
         self._rng = np.random.default_rng(seed)
         self._explore_method = explore_method
