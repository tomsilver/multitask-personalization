"""ROM models."""

import abc
import logging
import pickle
from pathlib import Path
from typing import Any

import numpy as np
import pybullet as p
import torch
from numpy.typing import NDArray
from scipy.spatial import KDTree

from multitask_personalization.envs.pybullet.pybullet_human_spec import (
    HumanSpec,
    create_human_from_spec,
)
from multitask_personalization.rom.implicit_mlp import MLPROMClassifierTorch
from multitask_personalization.utils import (
    DIMENSION_LIMITS,
    DIMENSION_NAMES,
    denormalize_samples,
    rotation_matrix_x,
    rotation_matrix_y,
    rotmat2euler,
    sample_within_sphere,
)


class ROMModel(abc.ABC):
    """Base class for ROM models."""

    def __init__(
        self,
        human_spec: HumanSpec,
        seed: int = 0,
    ) -> None:
        # Create human.
        # Uncomment for debugging
        # from pybullet_helpers.gui import create_gui_connection
        # self._physics_client_id = create_gui_connection()
        self._physics_client_id = p.connect(p.DIRECT)
        self._rng = np.random.default_rng(seed)
        self._human = create_human_from_spec(
            human_spec, self._rng, self._physics_client_id
        )

        self._reachable_points: list[NDArray] = []
        self._reachable_kd_tree: KDTree = KDTree(np.array([[0, 0]]))

    @abc.abstractmethod
    def check_position_reachable(
        self,
        position: NDArray,
    ) -> bool:
        """Check if a position is reachable."""

    @abc.abstractmethod
    def sample_reachable_position(self, rng: np.random.Generator) -> NDArray:
        """Sample a reachable position."""

    @abc.abstractmethod
    def get_position_reachable_logprob(
        self,
        position: NDArray,
    ) -> float:
        """Get the log probability that the position is reachable."""

    def _run_human_fk(self, joint_positions: NDArray) -> NDArray:
        """Run forward kinematics for the human given joint positions."""

        # Transform from collected data angle space into pybullet angle space.
        shoulder_aa, shoulder_fe, shoulder_rot, elbow_flexion = joint_positions
        shoulder_aa = -shoulder_aa
        shoulder_rot -= 90
        shoulder_rot = -shoulder_rot
        local_rot_mat = (
            rotation_matrix_y(90)
            @ rotation_matrix_x(shoulder_aa)
            @ rotation_matrix_y(shoulder_fe)
            @ rotation_matrix_x(shoulder_rot)
        )
        transformed_angles = rotmat2euler(local_rot_mat, seq="YZX")
        shoulder_x = transformed_angles[0] - 90
        shoulder_y = transformed_angles[1]
        shoulder_z = 180 - transformed_angles[2]
        elbow = elbow_flexion

        current_right_arm_joint_angles = self._human.get_joint_angles(
            self._human.right_arm_joints
        )
        target_right_arm_angles = np.copy(current_right_arm_joint_angles)
        shoulder_x_index = self._human.j_right_shoulder_x
        shoulder_y_index = self._human.j_right_shoulder_y
        shoulder_z_index = self._human.j_right_shoulder_z
        elbow_index = self._human.j_right_elbow

        target_right_arm_angles[shoulder_x_index] = np.radians(shoulder_x)
        target_right_arm_angles[shoulder_y_index] = np.radians(shoulder_y)
        target_right_arm_angles[shoulder_z_index] = np.radians(shoulder_z)
        target_right_arm_angles[elbow_index] = np.radians(elbow)
        other_idxs = set(self._human.right_arm_joints) - {
            shoulder_x_index,
            shoulder_y_index,
            shoulder_z_index,
            elbow_index,
        }
        assert np.allclose([target_right_arm_angles[i] for i in other_idxs], 0.0)
        self._human.set_joint_angles(
            self._human.right_arm_joints, target_right_arm_angles, use_limits=False
        )
        right_wrist_pos, _ = self._human.get_pos_orient(self._human.right_wrist)
        return right_wrist_pos

    def _visualize_reachable_points(
        self,
        n: int = 300,
        color: tuple[float, float, float, float] = (0.5, 1.0, 0.2, 0.6),
    ) -> None:
        # Randomly sample n reachable points.
        sampled_points = np.array(
            [
                self._reachable_points[i]
                for i in self._rng.choice(len(self._reachable_points), n, replace=False)
            ]
        )
        # Create a visual shape for each sampled point.
        for _, point in enumerate(sampled_points):
            visual_shape_id = p.createVisualShape(
                shapeType=p.GEOM_SPHERE,
                radius=0.04,
                rgbaColor=color,
                physicsClientId=self._physics_client_id,
            )

            p.createMultiBody(
                baseVisualShapeIndex=visual_shape_id,
                basePosition=point,
                physicsClientId=self._physics_client_id,
            )

        while True:
            p.stepSimulation(self._physics_client_id)


class GroundTruthROMModel(ROMModel):
    """ROM model constructed from ground truth data."""

    def __init__(
        self,
        human_spec: HumanSpec,
        ik_distance_threshold: float = 1e-1,
        seed: int = 0,
    ) -> None:
        super().__init__(human_spec, seed=seed)
        self._subject = human_spec.subject_id
        self._condition = human_spec.condition
        self._ik_distance_threshold = ik_distance_threshold
        # Load array of points from rom/data/rom_points.pkl.
        with open(
            f"src/multitask_personalization/rom/data/{self._subject}_"
            + f"{self._condition}_dense_points.pkl",
            "rb",
        ) as f:
            self._reachable_joints = pickle.load(f)
        logging.info(
            f"Loaded {len(self._reachable_joints)} points"
            + f" from {self._subject}_{self._condition}_dense_points.pkl"
        )
        # Load reachable points from cache if available, otherwise generate and cache
        cache_dir = Path(__file__).parent / "cache"
        # use pathlib Path for path
        reachable_points_cache_path = (
            cache_dir / f"{human_spec.subject_id}_{human_spec.condition}_"
            f"{human_spec.gender}_{human_spec.impairment}_reachable_points.pkl"
        )
        if reachable_points_cache_path.exists():
            with open(reachable_points_cache_path, "rb") as f:
                self._reachable_points = pickle.load(f)
            logging.info("Loaded reachable points from cache.")
        else:
            # Create reachable point cloud using human FK.
            self._reachable_points = [
                self._run_human_fk(point) for point in self._reachable_joints
            ]
            cache_dir.mkdir(exist_ok=True)
            # Cache reachable points
            with open(
                reachable_points_cache_path,
                "wb",
            ) as f:
                pickle.dump(self._reachable_points, f)
            logging.info("Cached reachable points.")
        self._reachable_kd_tree = KDTree(self._reachable_points)

        # Uncomment for debugging.
        # self._visualize_reachable_points()

    def check_position_reachable(
        self,
        position: NDArray,
    ) -> bool:
        distance, _ = self._reachable_kd_tree.query(position)
        return distance < self._ik_distance_threshold
<<<<<<< HEAD

    def get_position_reachable_logprob(
        self,
        position: NDArray,
    ) -> float:
        raise NotImplementedError
=======
>>>>>>> 89a1a7d2

    def sample_reachable_position(self, rng: np.random.Generator) -> NDArray:
        return rng.choice(self._reachable_points)


class TrainableROMModel(ROMModel):
    """Base class for trainable ROM models."""

    @abc.abstractmethod
    def get_trainable_parameters(self) -> Any:
        """Access the current trainable parameter values."""

    @abc.abstractmethod
    def set_trainable_parameters(self, params: Any) -> None:
        """Set the trainable parameter values."""

    @abc.abstractmethod
    def train(self, data: list[tuple[NDArray, bool]]) -> None:
        """Update trainable parameters given a dataset of (position, label)."""

    def get_metrics(self) -> dict[str, float]:
        """Optionally report metrics, e.g., learned parameters."""
        return {}


class SphericalROMModel(TrainableROMModel):
    """ROM model with spherical reachability."""

    def __init__(
        self,
        human_spec: HumanSpec,
        seed: int = 0,
        min_possible_radius: float = 0.25,
        max_possible_radius: float = 1.25,
    ) -> None:
        super().__init__(human_spec, seed=seed)
        self._min_possible_radius = min_possible_radius
        self._max_possible_radius = max_possible_radius
        origin, _ = self._human.get_pos_orient(self._human.right_wrist)
        self._sphere_center = origin

        # Uncomment for debugging.
        # self._reachable_points = self._sample_spherical_points(n=500)
        # self._visualize_reachable_points()

    @property
    def _radius(self) -> float:
        return (self._max_possible_radius + self._min_possible_radius) / 2

    def _distance_to_center(
        self,
        position: NDArray,
    ) -> float:
        return float(np.linalg.norm(np.subtract(position, self._sphere_center)))

    def get_trainable_parameters(self) -> Any:
        return (self._min_possible_radius, self._max_possible_radius)

    def set_trainable_parameters(self, params: Any) -> None:
        min_radius, max_radius = params
        self._min_possible_radius = min_radius
        self._max_possible_radius = max_radius

    def check_position_reachable(
        self,
        position: NDArray,
    ) -> bool:
<<<<<<< HEAD
        return self._distance_to_center(position) < self._radius
=======
        distance = float(np.linalg.norm(position - self._sphere_center))
        reachable = distance < self._radius
        return reachable
>>>>>>> 89a1a7d2

    def sample_reachable_position(self, rng: np.random.Generator) -> NDArray:
        return np.array(sample_within_sphere(self._sphere_center, self._radius, rng))

    def get_position_reachable_logprob(
        self,
        position: NDArray,
    ) -> float:
        distance = self._distance_to_center(position)
        if distance <= self._min_possible_radius:
            return 0.0  # definitely reachable
        if distance >= self._max_possible_radius:
            return -np.inf  # definitely not reachable
        return np.log(0.5)  # uncertain

    def _sample_spherical_points(self, n: int = 500) -> list[NDArray]:
        return [
            np.array(sample_within_sphere(self._sphere_center, self._radius, self._rng))
            for _ in range(n)
        ]

    def train(self, data: list[tuple[NDArray, bool]]) -> None:
        # Find decision boundary between maximal positive and minimal negative.
        logging.info(f"Training SphericalROMModel with {len(data)} data")
        for position, label in data:
            dist = self._distance_to_center(position)
            if label:
                # We've found a positive data point that is farther than what
                # we've previously seen, so increase the min possible radius.
                self._min_possible_radius = max(dist, self._min_possible_radius)
            else:
                # We've found a negative data point that is closer than what
                # we've previously seen, so decrease the max possible radius.
                self._max_possible_radius = min(dist, self._max_possible_radius)
        logging.info(
            f"Updating SphericalROMModel: min={self._min_possible_radius}, "
            f"max={self._max_possible_radius}"
        )

    def get_metrics(self) -> dict[str, float]:
        return {"spherical_rom_radius": self._radius}


class LearnedROMModel(TrainableROMModel):
    """ROM model learned from data."""

    def __init__(
        self,
        human_spec: HumanSpec,
        ik_distance_threshold: float = 1e-1,
    ) -> None:
        super().__init__(human_spec)
        self._ik_distance_threshold = ik_distance_threshold
        self._rom_model = MLPROMClassifierTorch(
            device="cuda" if torch.cuda.is_available() else "cpu"
        )
        self._rom_model.load()
        self._rom_model_context_parameters = np.array([0.0251, -0.2047, 0.3738, 0.1586])
        """Parameters generated from functional score encoder as samples from.

        the learned distribution
        - [-0.1040, -0.2353, 0.2436, 0.0986]
        - [-0.1230, -0.1877,  0.2162,  0.1826]
        - [-0.0645, -0.2141,  0.2723,  0.0986]
        """

        # generate a dense grid of joint-space points
        grids = []
        for dim_name in DIMENSION_NAMES:
            grids.append(
                np.linspace(
                    DIMENSION_LIMITS[dim_name][0],
                    DIMENSION_LIMITS[dim_name][1],
                    40,
                )
            )
        grid = np.meshgrid(*grids)
        joint_angle_samples = np.vstack([g.ravel() for g in grid]).T
        # normalize samples using DIMENSION_LIMITS
        joint_angle_samples = np.array(joint_angle_samples)
        for i, dim_name in enumerate(DIMENSION_NAMES):
            dim_min, dim_max = DIMENSION_LIMITS[dim_name]
            joint_angle_samples[:, i] = (joint_angle_samples[:, i] - dim_min) / (
                dim_max - dim_min
            )
        self._dense_joint_samples = joint_angle_samples
        self.set_trainable_parameters(self._rom_model_context_parameters)
        logging.info("Learned ROM model created")

        # Uncomment for debugging.
        # self._visualize_reachable_points()

    def check_position_reachable(
        self,
        position: NDArray,
    ) -> bool:
        distance, _ = self._reachable_kd_tree.query(position)
        return distance < self._ik_distance_threshold

    def sample_reachable_position(self, rng: np.random.Generator) -> NDArray:
        return rng.choice(self._reachable_points)

    def get_position_reachable_logprob(
        self,
        position: NDArray,
    ) -> float:
        raise NotImplementedError

    def get_trainable_parameters(self) -> Any:
        return self._rom_model_context_parameters.copy()

    def set_trainable_parameters(self, params: Any) -> None:
        assert isinstance(params, np.ndarray)
        self._rom_model_context_parameters = params.copy()
        # forward pass through the model to get the dense grid of reachable
        # points in task space
        context_parameters = np.tile(
            self._rom_model_context_parameters, (len(self._dense_joint_samples), 1)
        )
        input_data = np.concatenate(
            (context_parameters, self._dense_joint_samples), axis=1
        )
        preds = (
            self._rom_model.classify(
                torch.tensor(input_data, dtype=torch.float32).to(self._rom_model.device)
            )
            .detach()
            .cpu()
            .numpy()
            .astype(np.bool_)
        )
        num_pos = np.sum(preds == 1)
        num_neg = np.sum(preds == 0)
        logging.info(f"Number of positive samples: {num_pos}")
        logging.info(f"Number of negative samples: {num_neg}")

        self._reachable_joints = denormalize_samples(
            self._dense_joint_samples[preds == 1]
        )
        self._reachable_points = [
            self._run_human_fk(point) for point in self._reachable_joints
        ]
        assert len(self._reachable_points) != 0, "No reachable points."
        self._reachable_kd_tree = KDTree(self._reachable_points)
        logging.info(
            f"Updated ROM model parameters, resulting in {len(self._reachable_points)}"
            " reachable points."
        )

    def train(self, data: list[tuple[NDArray, bool]]) -> None:
        raise NotImplementedError("Figure this out in a future PR...")<|MERGE_RESOLUTION|>--- conflicted
+++ resolved
@@ -203,15 +203,12 @@
     ) -> bool:
         distance, _ = self._reachable_kd_tree.query(position)
         return distance < self._ik_distance_threshold
-<<<<<<< HEAD
 
     def get_position_reachable_logprob(
         self,
         position: NDArray,
     ) -> float:
         raise NotImplementedError
-=======
->>>>>>> 89a1a7d2
 
     def sample_reachable_position(self, rng: np.random.Generator) -> NDArray:
         return rng.choice(self._reachable_points)
@@ -279,13 +276,9 @@
         self,
         position: NDArray,
     ) -> bool:
-<<<<<<< HEAD
-        return self._distance_to_center(position) < self._radius
-=======
         distance = float(np.linalg.norm(position - self._sphere_center))
         reachable = distance < self._radius
         return reachable
->>>>>>> 89a1a7d2
 
     def sample_reachable_position(self, rng: np.random.Generator) -> NDArray:
         return np.array(sample_within_sphere(self._sphere_center, self._radius, rng))
