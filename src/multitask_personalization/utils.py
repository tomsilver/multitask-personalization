--- conflicted
+++ resolved
@@ -82,11 +82,8 @@
 
 def bernoulli_entropy(log_p_true: float) -> float:
     """Compute entropy of a bernoulli RV given log prob."""
-<<<<<<< HEAD
     if np.isclose(log_p_true, 0) or np.isneginf(log_p_true):
         return 0.0
-=======
->>>>>>> 89a1a7d2
     p_true = np.exp(log_p_true)
     p_false = 1 - p_true
     log_p_false = np.log1p(-p_true)
@@ -100,24 +97,16 @@
     samplers: list[CSPSampler],
     rng: np.random.Generator,
     max_iters: int = 100_000,
-<<<<<<< HEAD
     min_num_satisfying_solutions: int = 50,
     show_progress_bar: bool = True,
-=======
-    min_num_satisfying_solutions: int = 100,
->>>>>>> 89a1a7d2
 ) -> dict[CSPVariable, Any] | None:
     """A very naive solver for CSPs."""
     sol = initialization.copy()
     best_satisfying_sol: dict[CSPVariable, Any] | None = None
     best_satisfying_cost: float = np.inf
     num_satisfying_solutions = 0
-<<<<<<< HEAD
     for _ in (pbar := tqdm(range(max_iters), disable=not show_progress_bar)):
         pbar.set_description(f"Found {num_satisfying_solutions} solns")
-=======
-    for _ in range(max_iters):
->>>>>>> 89a1a7d2
         if csp.check_solution(sol):
             num_satisfying_solutions += 1
             if csp.cost is None:
