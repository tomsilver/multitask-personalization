"""General utility functions."""

from typing import Any

import numpy as np
from numpy.typing import NDArray
from pybullet_helpers.geometry import Pose3D
from scipy.spatial.transform import Rotation as R
from tqdm import tqdm

from multitask_personalization.structs import CSP, CSPSampler, CSPVariable

DIMENSION_NAMES = ("shoulder_aa", "shoulder_fe", "shoulder_rot", "elbow_flexion")
DIMENSION_LIMITS = {
    "shoulder_aa": (-150, 150),
    "shoulder_fe": (0, 180),
    "shoulder_rot": (-50, 300),
    "elbow_flexion": (-10, 180),
}


def denormalize_samples(samples: NDArray, points_scale_factor=1.0) -> NDArray:
    """Denormalize samples."""
    samples_copy = samples.copy()
    for i, dim_name in enumerate(DIMENSION_NAMES):
        dim_min, dim_max = DIMENSION_LIMITS[dim_name]
        samples_copy[:, i] = (
            samples_copy[:, i] / points_scale_factor * (dim_max - dim_min) + dim_min
        )
    return samples_copy


def rotation_matrix_x(angle: float) -> NDArray:
    """Return the rotation matrix for a rotation around the x-axis."""
    angle = np.radians(angle)
    return np.array(
        [
            [1, 0, 0],
            [0, np.cos(angle), -np.sin(angle)],
            [0, np.sin(angle), np.cos(angle)],
        ]
    )


def rotation_matrix_y(angle: float) -> NDArray:
    """Return the rotation matrix for a rotation around the y-axis."""
    angle = np.radians(angle)
    return np.array(
        [
            [np.cos(angle), 0, np.sin(angle)],
            [0, 1, 0],
            [-np.sin(angle), 0, np.cos(angle)],
        ]
    )


def rotmat2euler(rot_matrix: NDArray, seq: str = "ZXY") -> NDArray:
    """Convert a rotation matrix to euler angles."""
    rotation = R.from_matrix(rot_matrix)
    return rotation.as_euler(seq, degrees=True)


def sample_within_sphere(
    center: Pose3D, radius: float, rng: np.random.Generator
) -> Pose3D:
    """Sample a random point within a sphere of given radius and center."""
    return sample_on_sphere(center, rng.uniform(0, radius), rng)


def sample_on_sphere(center: Pose3D, radius: float, rng: np.random.Generator) -> Pose3D:
    """Sample a random point on a sphere of given radius and center."""
    # Sample a random point on the unit sphere.
    vec = rng.normal(size=(3,))
    vec /= np.linalg.norm(vec, axis=0)

    vec = radius * vec

    # Translate to the center.
    vec = np.add(center, vec)
    return vec.tolist()


def bernoulli_entropy(log_p_true: float) -> float:
<<<<<<< HEAD
    """Compute entropy of a bernoulli RV given log prob.

    The input is in natural log units but the output entropy is in base
    2.
    """
=======
    """Compute entropy of a bernoulli RV given log prob."""
>>>>>>> aa3d4edd
    if np.isclose(log_p_true, 0) or np.isneginf(log_p_true):
        return 0.0
    p_true = np.exp(log_p_true)
    p_false = 1 - p_true
    log_p_false = np.log1p(-p_true)
<<<<<<< HEAD
    entropy_nats = -p_true * log_p_true - p_false * log_p_false
    entropy = entropy_nats / np.log(2)  # convert to base 2 for convention
=======
    entropy = -p_true * log_p_true - p_false * log_p_false
>>>>>>> aa3d4edd
    return entropy


def solve_csp(
    csp: CSP,
    initialization: dict[CSPVariable, Any],
    samplers: list[CSPSampler],
    rng: np.random.Generator,
    max_iters: int = 100_000,
    min_num_satisfying_solutions: int = 50,
    show_progress_bar: bool = True,
) -> dict[CSPVariable, Any] | None:
    """A very naive solver for CSPs."""
    sol = initialization.copy()
    best_satisfying_sol: dict[CSPVariable, Any] | None = None
    best_satisfying_cost: float = np.inf
    num_satisfying_solutions = 0
    for _ in (pbar := tqdm(range(max_iters), disable=not show_progress_bar)):
        pbar.set_description(f"Found {num_satisfying_solutions} solns")
        if csp.check_solution(sol):
            num_satisfying_solutions += 1
            if csp.cost is None:
                return sol
            cost = csp.get_cost(sol)
            if cost < best_satisfying_cost:
                best_satisfying_cost = cost
                best_satisfying_sol = sol
            if num_satisfying_solutions >= min_num_satisfying_solutions:
                return best_satisfying_sol
        sampler = samplers[rng.choice(len(samplers))]
        partial_sol = sampler.sample(sol, rng)
        sol = sol.copy()
        sol.update(partial_sol)
    return best_satisfying_sol<|MERGE_RESOLUTION|>--- conflicted
+++ resolved
@@ -81,26 +81,13 @@
 
 
 def bernoulli_entropy(log_p_true: float) -> float:
-<<<<<<< HEAD
-    """Compute entropy of a bernoulli RV given log prob.
-
-    The input is in natural log units but the output entropy is in base
-    2.
-    """
-=======
     """Compute entropy of a bernoulli RV given log prob."""
->>>>>>> aa3d4edd
     if np.isclose(log_p_true, 0) or np.isneginf(log_p_true):
         return 0.0
     p_true = np.exp(log_p_true)
     p_false = 1 - p_true
     log_p_false = np.log1p(-p_true)
-<<<<<<< HEAD
-    entropy_nats = -p_true * log_p_true - p_false * log_p_false
-    entropy = entropy_nats / np.log(2)  # convert to base 2 for convention
-=======
     entropy = -p_true * log_p_true - p_false * log_p_false
->>>>>>> aa3d4edd
     return entropy
 
 
