--- conflicted
+++ resolved
@@ -181,11 +181,6 @@
     @abc.abstractmethod
     def step(self, obs: ObsType) -> tuple[ActType, bool]:
         """Return an action and a termination bit.
-<<<<<<< HEAD
-
-        Note that the policy may have internal memory; this advances it.
-        """
-=======
 
         Note that the policy may have internal memory; this advances it.
         """
@@ -277,5 +272,4 @@
 
     def get_metrics(self) -> dict[str, float]:
         """Report any metrics, e.g., about learned constraint parameters."""
-        return {}
->>>>>>> 2b27a87a
+        return {}