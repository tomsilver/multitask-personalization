"""Common data structures."""

import abc
from dataclasses import dataclass
from typing import Any, Callable, Generic

import gymnasium as gym
import numpy as np
from gymnasium.core import ActType, ObsType


@dataclass(frozen=True)
class CSPVariable:
    """Constraint satisfaction problem variable."""

    name: str
    domain: gym.spaces.Space

    def __hash__(self) -> int:
        return hash(self.name)

    def __eq__(self, other: Any) -> bool:
        assert isinstance(other, CSPVariable)
        return self.name == other.name


class CSPConstraint(abc.ABC):
    """Constraint satisfaction problem constraint."""

    def __init__(self, name: str, variables: list[CSPVariable]):
        self.name = name
        self.variables = variables

    @abc.abstractmethod
    def check_solution(self, sol: dict[CSPVariable, Any]) -> bool:
        """Check whether the constraint holds given values of the variables."""


class FunctionalCSPConstraint(CSPConstraint):
    """A constraint defined by a function that outputs bools."""

    def __init__(
        self,
        name: str,
        variables: list[CSPVariable],
        constraint_fn: Callable[..., bool],
    ):
        super().__init__(name, variables)
        self.constraint_fn = constraint_fn

    def check_solution(self, sol: dict[CSPVariable, Any]) -> bool:
        vals = [sol[v] for v in self.variables]
        return self.constraint_fn(*vals)


class LogProbCSPConstraint(CSPConstraint):
    """A constraint defined by a function that outputs log probabilities.

    The constraint_logprob_fn is a function mapping variable assignments
    to a log probability that the constraint holds. The constraint is
    defined by this value being greater than a threshold.
    """

    def __init__(
        self,
        name: str,
        variables: list[CSPVariable],
        constraint_logprob_fn: Callable[..., float],
        threshold: float = np.log(0.95),
    ):
        super().__init__(name, variables)
        self.constraint_logprob_fn = constraint_logprob_fn
        self.threshold = threshold

    def check_solution(self, sol: dict[CSPVariable, Any]) -> bool:
        return self.get_logprob(sol) >= self.threshold

    def get_logprob(self, sol: dict[CSPVariable, Any]) -> float:
        """Get the log probability of the constraint holding."""
        vals = [sol[v] for v in self.variables]
        return self.constraint_logprob_fn(*vals)


@dataclass(frozen=True)
class CSPCost:
    """A cost function to be minimized over certain CSP variables."""

    name: str
    variables: list[CSPVariable]
    cost_fn: Callable[..., float]  # inputs are CSPVariable values

    def get_cost(self, sol: dict[CSPVariable, Any]) -> float:
        """Evaluate the cost function."""
        vals = [sol[v] for v in self.variables]
        return self.cost_fn(*vals)


@dataclass(frozen=True)
class CSP:
    """Constraint satisfaction problem."""

    variables: list[CSPVariable]
    constraints: list[CSPConstraint]
    cost: CSPCost | None = None

    def check_solution(self, sol: dict[CSPVariable, Any]) -> bool:
        """Check whether all constraints hold given values of the variables."""
        for constraint in self.constraints:
            if not constraint.check_solution(sol):
                return False
        return True

    def get_cost(self, sol: dict[CSPVariable, Any]) -> float:
        """Evaluate the cost function."""
        assert self.cost is not None
        return self.cost.get_cost(sol)


class CSPSampler(abc.ABC):
    """Samples values of one or more variables in a CSP.

    The sampler can optionally use existing bindings of variables, e.g.,
    for conditional sampling, or for MCMC-style sampling.
    """

    def __init__(self, csp: CSP, sampled_vars: set[CSPVariable]) -> None:
        assert sampled_vars.issubset(csp.variables)
        self._csp = csp
        self._sampled_vars = sampled_vars

    @abc.abstractmethod
    def sample(
        self, current_vals: dict[CSPVariable, Any], rng: np.random.Generator
    ) -> dict[CSPVariable, Any]:
        """Sample values for self.sampled_vars given values of all CSP vars."""


class FunctionalCSPSampler(CSPSampler):
    """A CSPSampler implemented with a function."""

    def __init__(
        self,
        fn: Callable[
            [dict[CSPVariable, Any], np.random.Generator], dict[CSPVariable, Any]
        ],
        csp: CSP,
        sampled_vars: set[CSPVariable],
    ) -> None:
        self._fn = fn
        super().__init__(csp, sampled_vars)

    def sample(
        self, current_vals: dict[CSPVariable, Any], rng: np.random.Generator
    ) -> dict[CSPVariable, Any]:
        sample = self._fn(current_vals, rng)
        # Validate.
        for v, val in sample.items():
            assert v in self._sampled_vars, f"Sampled {v}"
            assert v.domain.contains(val), f"Value {val} not in domain {v.domain}"
        return sample


class CSPPolicy(abc.ABC, Generic[ObsType, ActType]):
    """Implements a policy that is conditioned on the solution to a CSP."""

    def __init__(self, csp: CSP, seed: int = 0) -> None:
        self._csp = csp
        self._seed = seed
        self._rng = np.random.default_rng(seed)
        self._current_solution: dict[CSPVariable, Any] | None = None
        self._csp_var_name_to_var = {v.name: v for v in self._csp.variables}

    def _get_value(self, var_name: str) -> Any:
        assert self._current_solution is not None
        return self._current_solution[self._csp_var_name_to_var[var_name]]

    def reset(self, solution: dict[CSPVariable, Any]) -> None:
        """Reset the policy given a solution to the CSP."""
        self._current_solution = solution

    @abc.abstractmethod
<<<<<<< HEAD
    def step(self, obs: ObsType) -> ActType:
        """Return an action.

        Note that the policy may have internal memory; this advances it.
        """

    @abc.abstractmethod
    def check_termination(self, obs: ObsType) -> bool:
        """Check if the policy should terminate given a "next" observation."""
=======
    def step(self, obs: ObsType) -> tuple[ActType, bool]:
        """Return an action and a termination bit.

        Note that the policy may have internal memory; this advances it.
        """


class CSPGenerator(abc.ABC, Generic[ObsType, ActType]):
    """Generates CSPs, samplers, policies, and initializations; and learns from
    environment transitions."""

    def __init__(
        self,
        seed: int = 0,
        explore_epsilon: float = 0.5,
    ) -> None:
        self._seed = seed
        self._rng = np.random.default_rng(seed)
        self._explore_epsilon = explore_epsilon

    def generate(
        self,
        obs: ObsType,
        user_allows_explore: bool = False,
    ) -> tuple[
        CSP, list[CSPSampler], CSPPolicy[ObsType, ActType], dict[CSPVariable, Any]
    ]:
        """Generate a CSP, samplers, policy, and initialization.

        If user_allows_explore is False, then the generator should
        "exploit", taking the best actions possible under its current
        models. Otherwise it is free to "explore".
        """
        do_explore = user_allows_explore and self._rng.uniform() < self._explore_epsilon
        return self._generate(obs, do_explore=do_explore)

    @abc.abstractmethod
    def _generate(
        self,
        obs: ObsType,
        do_explore: bool = False,
    ) -> tuple[
        CSP, list[CSPSampler], CSPPolicy[ObsType, ActType], dict[CSPVariable, Any]
    ]:
        """The actual generation method that subclasses should implement."""

    @abc.abstractmethod
    def learn_from_transition(
        self,
        obs: ObsType,
        act: ActType,
        next_obs: ObsType,
        reward: float,
        done: bool,
        info: dict[str, Any],
    ) -> None:
        """Update the generator given the new data point."""

    def get_metrics(self) -> dict[str, float]:
        """Report any metrics, e.g., about learned constraint parameters."""
        return {}


class CSPConstraintGenerator(abc.ABC, Generic[ObsType, ActType]):
    """Generates constraints for a CSP and learns over time."""

    def __init__(self, seed: int = 0) -> None:
        self._seed = seed
        self._rng = np.random.default_rng(seed)

    @abc.abstractmethod
    def generate(
        self,
        obs: ObsType,
        csp_vars: list[CSPVariable],
        constraint_name: str,
    ) -> CSPConstraint:
        """Generate a constraint."""

    @abc.abstractmethod
    def learn_from_transition(
        self,
        obs: ObsType,
        act: ActType,
        next_obs: ObsType,
        reward: float,
        done: bool,
        info: dict[str, Any],
    ) -> None:
        """Update the generator given the new data point."""

    def get_metrics(self) -> dict[str, float]:
        """Report any metrics, e.g., about learned constraint parameters."""
        return {}
>>>>>>> 22fd9750
<|MERGE_RESOLUTION|>--- conflicted
+++ resolved
@@ -179,17 +179,6 @@
         self._current_solution = solution
 
     @abc.abstractmethod
-<<<<<<< HEAD
-    def step(self, obs: ObsType) -> ActType:
-        """Return an action.
-
-        Note that the policy may have internal memory; this advances it.
-        """
-
-    @abc.abstractmethod
-    def check_termination(self, obs: ObsType) -> bool:
-        """Check if the policy should terminate given a "next" observation."""
-=======
     def step(self, obs: ObsType) -> tuple[ActType, bool]:
         """Return an action and a termination bit.
 
@@ -283,5 +272,4 @@
 
     def get_metrics(self) -> dict[str, float]:
         """Report any metrics, e.g., about learned constraint parameters."""
-        return {}
->>>>>>> 22fd9750
+        return {}