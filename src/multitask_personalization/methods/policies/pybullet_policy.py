"""A domain-specific parameterized policy for pybullet."""

import abc
from typing import Any, Callable, Iterator, Sequence, TypeAlias

import numpy as np
import pybullet as p
from pybullet_helpers.geometry import Pose, get_pose, multiply_poses, set_pose
from pybullet_helpers.inverse_kinematics import (
    InverseKinematicsError,
    check_body_collisions,
    inverse_kinematics,
)
from pybullet_helpers.link import get_link_pose
from pybullet_helpers.manipulation import (
    get_kinematic_plan_to_pick_object,
    get_kinematic_plan_to_place_object,
)
from pybullet_helpers.math_utils import get_poses_facing_line
from pybullet_helpers.motion_planning import (
    run_base_motion_planning,
    run_smooth_motion_planning_to_pose,
)
from pybullet_helpers.states import KinematicState
from relational_structs import (
    GroundAtom,
    GroundOperator,
    LiftedAtom,
    LiftedOperator,
    Object,
    Predicate,
    Type,
    Variable,
)
from task_then_motion_planning.planning import TaskThenMotionPlanner
from task_then_motion_planning.structs import LiftedOperatorSkill, Perceiver

from multitask_personalization.envs.pybullet.pybullet_sim import (
    PyBulletSimulator,
)
from multitask_personalization.envs.pybullet.pybullet_structs import (
    _GripperAction,
    _PyBulletAction,
    _PyBulletState,
)
from multitask_personalization.envs.pybullet.pybullet_task_spec import (
    PyBulletTaskSpec,
)
from multitask_personalization.methods.policies.parameterized_policy import (
    ParameterizedPolicy,
)
from multitask_personalization.utils import sample_spherical

##############################################################################
#                               Perception                                   #
##############################################################################

# Create generic types.
robot_type = Type("robot")
object_type = Type("obj")  # NOTE: pyperplan breaks with 'object' type name
TYPES = {robot_type, object_type}

# Create predicates.
IsMovable = Predicate("IsMovable", [object_type])
NotIsMovable = Predicate("NotIsMovable", [object_type])
On = Predicate("On", [object_type, object_type])
NothingOn = Predicate("NothingOn", [object_type])
Holding = Predicate("Holding", [robot_type, object_type])
GripperEmpty = Predicate("GripperEmpty", [robot_type])
HandedOver = Predicate("HandedOver", [object_type])
NextTo = Predicate("NextTo", [robot_type, object_type])

PREDICATES = {
    IsMovable,
    NotIsMovable,
    On,
    NothingOn,
    Holding,
    GripperEmpty,
    HandedOver,
    NextTo,
}


class PyBulletPerceiver(Perceiver[_PyBulletState]):
    """A perceiver for the pybullet env."""

    def __init__(self, sim: PyBulletSimulator) -> None:
        # Use the simulator for geometric computations.
        self._sim = sim

        # Create constant objects.
        self._robot = Object("robot", robot_type)
        self._books = [
            Object(f"book{i}", object_type) for i in range(len(self._sim.book_ids))
        ]
        self._cup = Object("cup", object_type)
        self._tray = Object("tray", object_type)
        self._shelf = Object("shelf", object_type)
        self._table = Object("table", object_type)

        # Map from symbolic objects to PyBullet IDs in simulator.
        self._pybullet_ids = {
            self._robot: self._sim.robot.robot_id,
            self._cup: self._sim.cup_id,
            self._tray: self._sim.tray_id,
            self._shelf: self._sim.shelf_id,
            self._table: self._sim.table_id,
        }
        for book, book_id in zip(self._books, self._sim.book_ids, strict=True):
            self._pybullet_ids[book] = book_id

        # Store on relations for predicate interpretations.
        self._on_relations: set[tuple[Object, Object]] = set()

        # Create predicate interpreters.
        self._predicate_interpreters = [
            self._interpret_IsMovable,
            self._interpret_NotIsMovable,
            self._interpret_On,
            self._interpret_NothingOn,
            self._interpret_Holding,
            self._interpret_GripperEmpty,
            self._interpret_HandedOver,
            self._interpret_NextTo,
        ]

    def reset(
        self,
        obs: _PyBulletState,
        info: dict[str, Any],
    ) -> tuple[set[Object], set[GroundAtom], set[GroundAtom]]:
        atoms = self._parse_observation(obs)
        objects = self._get_objects()
        goal = self._get_goal()
        return objects, atoms, goal

    def step(self, obs: _PyBulletState) -> set[GroundAtom]:
        atoms = self._parse_observation(obs)
        return atoms

    def _get_objects(self) -> set[Object]:
        return set(self._pybullet_ids)

    def _set_sim_from_obs(self, obs: _PyBulletState) -> None:
        self._sim.set_state(obs)

    def _get_goal(self) -> set[GroundAtom]:
        task_objective = self._sim.task_spec.task_objective
        if task_objective == "hand over cup":
            return {GroundAtom(HandedOver, [self._cup])}
        if task_objective == "hand over book":
            return {GroundAtom(HandedOver, [self._books[0]])}
        if task_objective == "place books on tray":
            return {GroundAtom(On, [book, self._tray]) for book in self._books}
        raise NotImplementedError

    def _parse_observation(self, obs: _PyBulletState) -> set[GroundAtom]:

        # Sync the simulator so that interpretation functions can use PyBullet
        # direction.
        self._set_sim_from_obs(obs)

        # Compute which things are on which other things.
        self._on_relations = self._get_on_relations_from_sim()

        # Create current atoms.
        atoms: set[GroundAtom] = set()
        for interpret_fn in self._predicate_interpreters:
            atoms.update(interpret_fn())

        return atoms

    def _get_on_relations_from_sim(self) -> set[tuple[Object, Object]]:
        on_relations = set()
        candidates = {o for o in self._get_objects() if o.is_instance(object_type)}
        for obj1 in candidates:
            obj1_pybullet_id = self._pybullet_ids[obj1]
            pose1 = get_pose(obj1_pybullet_id, self._sim.physics_client_id)
            for obj2 in candidates:
                if obj1 == obj2:
                    continue
                obj2_pybullet_id = self._pybullet_ids[obj2]
                # Check if obj1 pose is above obj2 pose.
                pose2 = get_pose(obj2_pybullet_id, self._sim.physics_client_id)
                if pose1.position[2] < pose2.position[2]:
                    continue
                # Check for contact.
                if check_body_collisions(
                    obj1_pybullet_id,
                    obj2_pybullet_id,
                    self._sim.physics_client_id,
                    distance_threshold=1e-3,
                ):
                    on_relations.add((obj1, obj2))
        return on_relations

    def _get_moveable_objects(self) -> set[Object]:
        return {self._cup} | set(self._books)

    def _interpret_IsMovable(self) -> set[GroundAtom]:
        return {GroundAtom(IsMovable, [o]) for o in self._get_moveable_objects()}

    def _interpret_NotIsMovable(self) -> set[GroundAtom]:
        objs = {o for o in self._get_objects() if o.is_instance(object_type)}
        movable_objs = self._get_moveable_objects()
        not_movable_objs = objs - movable_objs
        return {GroundAtom(NotIsMovable, [o]) for o in not_movable_objs}

    def _interpret_On(self) -> set[GroundAtom]:
        return {GroundAtom(On, r) for r in self._on_relations}

    def _interpret_NothingOn(self) -> set[GroundAtom]:
        objs = {o for o in self._get_objects() if o.is_instance(object_type)}
        for _, bot in self._on_relations:
            objs.discard(bot)
        return {GroundAtom(NothingOn, [o]) for o in objs}

    def _interpret_Holding(self) -> set[GroundAtom]:
        if self._sim.current_held_object_id is not None:
            pybullet_id_to_obj = {v: k for k, v in self._pybullet_ids.items()}
            held_obj = pybullet_id_to_obj[self._sim.current_held_object_id]
            return {GroundAtom(Holding, [self._robot, held_obj])}
        for obj in self._get_moveable_objects():
            obj_id = self._pybullet_ids[obj]
            if check_body_collisions(
                self._sim.robot.robot_id, obj_id, self._sim.physics_client_id
            ):
                return {GroundAtom(Holding, [self._robot, obj])}
        return set()

    def _interpret_GripperEmpty(self) -> set[GroundAtom]:
        if not self._sim.current_grasp_transform:
            return {GroundAtom(GripperEmpty, [self._robot])}
        return set()

    def _interpret_HandedOver(self) -> set[GroundAtom]:
        handed_over_objs: set[Object] = set()
        handover_padding = 1e-2
        for obj in [self._cup] + self._books:
            obj_pybullet_id = self._pybullet_ids[obj]
            pose = get_pose(obj_pybullet_id, self._sim.physics_client_id)
            dist = np.sqrt(
                np.sum(np.subtract(pose.position, self._sim.rom_sphere_center) ** 2)
            )
            if dist < self._sim.rom_sphere_radius + handover_padding:
                handed_over_objs.add(obj)
        return {GroundAtom(HandedOver, [o]) for o in handed_over_objs}

    def _interpret_NextTo(self) -> set[GroundAtom]:
        # Generalize and remove redundant code later...
        tray_position = self._sim.task_spec.tray_pose.position
        tray_half_extents = self._sim.task_spec.tray_half_extents
        tray_target_position = (
            tray_position[0] - 2 * tray_half_extents[0],
            tray_position[1] - 2 * tray_half_extents[1],
            0.0,
        )
        shelf_target_position = self._sim.task_spec.robot_base_pose.position
        table_target_position = (
            shelf_target_position[0],
            shelf_target_position[1] - 0.1,
            shelf_target_position[2],
        )
        robot_position = self._sim.robot.get_base_pose().position
        distance_threshold = 1e-3
        atoms: set[GroundAtom] = set()
        for surface, target_position in [
            (self._tray, tray_target_position),
            (self._shelf, shelf_target_position),
            (self._table, table_target_position),
        ]:
            dist = np.linalg.norm(np.subtract(robot_position, target_position))
            if dist < distance_threshold:
                atoms.add(GroundAtom(NextTo, [self._robot, surface]))
        return atoms


##############################################################################
#                                Operators                                   #
##############################################################################

Robot = Variable("?robot", robot_type)
Obj = Variable("?obj", object_type)
Surface = Variable("?surface", object_type)
PickOperator = LiftedOperator(
    "Pick",
    [Robot, Obj, Surface],
    preconditions={
        LiftedAtom(IsMovable, [Obj]),
        LiftedAtom(NotIsMovable, [Surface]),
        LiftedAtom(NextTo, [Robot, Surface]),
        LiftedAtom(GripperEmpty, [Robot]),
        LiftedAtom(NothingOn, [Obj]),
        LiftedAtom(On, [Obj, Surface]),
    },
    add_effects={
        LiftedAtom(Holding, [Robot, Obj]),
    },
    delete_effects={
        LiftedAtom(GripperEmpty, [Robot]),
        LiftedAtom(On, [Obj, Surface]),
    },
)

Target = Variable("?target", object_type)
MoveOperator = LiftedOperator(
    "Move",
    [Robot, Surface, Target],
    preconditions={
        LiftedAtom(NotIsMovable, [Surface]),
        LiftedAtom(NotIsMovable, [Target]),
        LiftedAtom(NextTo, [Robot, Surface]),
    },
    add_effects={
        LiftedAtom(NextTo, [Robot, Target]),
    },
    delete_effects={
        LiftedAtom(NextTo, [Robot, Surface]),
    },
)

PlaceOperator = LiftedOperator(
    "Place",
    [Robot, Obj, Surface],
    preconditions={
        LiftedAtom(Holding, [Robot, Obj]),
        LiftedAtom(NotIsMovable, [Surface]),
        LiftedAtom(NextTo, [Robot, Surface]),
    },
    add_effects={
        LiftedAtom(On, [Obj, Surface]),
        LiftedAtom(GripperEmpty, [Robot]),
    },
    delete_effects={
        LiftedAtom(Holding, [Robot, Obj]),
    },
)

HandOverOperator = LiftedOperator(
    "HandOver",
    [Robot, Obj],
    preconditions={
        LiftedAtom(Holding, [Robot, Obj]),
    },
    add_effects={
        LiftedAtom(HandedOver, [Obj]),
        LiftedAtom(GripperEmpty, [Robot]),
    },
    delete_effects={
        LiftedAtom(Holding, [Robot, Obj]),
    },
)

OPERATORS = {PickOperator, MoveOperator, PlaceOperator, HandOverOperator}

##############################################################################
#                                  Skills                                    #
##############################################################################


PyBulletSkillHyperparameters: TypeAlias = float  # just a radius for now, more to come


class PyBulletSkill(LiftedOperatorSkill[_PyBulletState, _PyBulletAction]):
    """Shared functionality between skills."""

    def __init__(
        self,
        sim: PyBulletSimulator,
        get_skill_hyperparameters: Callable[[], PyBulletSkillHyperparameters],
        max_motion_planning_time: float = 1.0,
        seed: int = 0,
    ) -> None:
        super().__init__()
        self._sim = sim
        self._get_skill_hyperparameters = get_skill_hyperparameters
        self._task_spec = sim.task_spec
        self._max_motion_planning_time = max_motion_planning_time
        self._seed = seed
        self._rng = np.random.default_rng(seed)
        self._current_plan: list[_PyBulletAction] = []

        # Create constant objects.
        self._robot = Object("robot", robot_type)
        self._books = [
            Object(f"book{i}", object_type) for i in range(len(self._sim.book_ids))
        ]
        self._cup = Object("cup", object_type)
        self._tray = Object("tray", object_type)
        self._shelf = Object("shelf", object_type)
        self._table = Object("table", object_type)

        # Map from symbolic objects to PyBullet IDs in simulator.
        self._pybullet_ids = {
            self._cup: self._sim.cup_id,
            self._tray: self._sim.tray_id,
            self._shelf: self._sim.shelf_id,
            self._table: self._sim.table_id,
        }
        for book, book_id in zip(self._books, self._sim.book_ids, strict=True):
            self._pybullet_ids[book] = book_id

    def reset(self, ground_operator: GroundOperator) -> None:
        self._current_plan = []
        return super().reset(ground_operator)

    def _get_action_given_objects(
        self, objects: Sequence[Object], obs: _PyBulletState
    ) -> _PyBulletAction:
        if not self._current_plan:
            kinematic_state = self._obs_to_kinematic_state(obs)
            kinematic_plan = self._get_kinematic_plan_given_objects(
                objects, kinematic_state
            )
            self._current_plan = self._kinematic_plan_to_action_plan(kinematic_plan)
        return self._current_plan.pop(0)

    @abc.abstractmethod
    def _get_kinematic_plan_given_objects(
        self, objects: Sequence[Object], state: KinematicState
    ) -> list[KinematicState]:
        """Generate a plan given an initial kinematic state and objects."""

    def _kinematic_plan_to_action_plan(
        self, kinematic_plan: list[KinematicState]
    ) -> list[_PyBulletAction]:
        action_plan: list[_PyBulletAction] = []
        for s0, s1 in zip(kinematic_plan[:-1], kinematic_plan[1:], strict=True):
            actions = self._kinematic_transition_to_actions(s0, s1)
            action_plan.extend(actions)
        return action_plan

    def _kinematic_transition_to_actions(
        self, state: KinematicState, next_state: KinematicState
    ) -> list[_PyBulletAction]:
        assert state.robot_base_pose is not None
        assert next_state.robot_base_pose is not None
        base_delta = (
            next_state.robot_base_pose.position[0] - state.robot_base_pose.position[0],
            next_state.robot_base_pose.position[1] - state.robot_base_pose.position[1],
            next_state.robot_base_pose.rpy[2] - state.robot_base_pose.rpy[2],
        )
        joint_delta = np.subtract(next_state.robot_joints, state.robot_joints)
        delta = list(base_delta) + list(joint_delta[:7])
        actions: list[_PyBulletAction] = [(0, delta)]
        if next_state.attachments and not state.attachments:
            actions.append((1, _GripperAction.CLOSE))
        elif state.attachments and not next_state.attachments:
            actions.append((1, _GripperAction.OPEN))
        return actions

    def _object_to_pybullet_id(self, obj: Object) -> int:
        return self._pybullet_ids[obj]

    def _obs_to_kinematic_state(self, obs: _PyBulletState) -> KinematicState:
        robot_joints = obs.robot_joints
        object_poses = {
            self._sim.cup_id: obs.object_pose,
            self._sim.table_id: self._task_spec.table_pose,
            self._sim.shelf_id: self._task_spec.shelf_pose,
            self._sim.tray_id: self._task_spec.tray_pose,
        }
        for book_id, book_pose in zip(self._sim.book_ids, obs.book_poses, strict=True):
            object_poses[book_id] = book_pose
        attachments: dict[int, Pose] = {}
        if obs.held_object == "cup":
            assert obs.grasp_transform is not None
            attachments[self._sim.cup_id] = obs.grasp_transform
        for book in self._books:
            if obs.held_object == book.name:
                book_id = self._pybullet_ids[book]
                assert obs.grasp_transform is not None
                attachments[book_id] = obs.grasp_transform
        return KinematicState(robot_joints, object_poses, attachments, obs.robot_base)

<<<<<<< HEAD
    def _sample_pybullet_pose(self, radius: float) -> Pose:
        """Sample a candidate pose based on current parameters."""
        # TODO: implement real ROM model.
        # Get the sphere center from the simulator.
        center = get_link_pose(
            self._sim.human.body,
            self._sim.human.right_wrist,
            self._sim.physics_client_id,
        ).position
        position = sample_spherical(center, radius, self._rng)
        orientation = (
            0.8522037863731384,
            0.4745013415813446,
            -0.01094298530369997,
            0.22017613053321838,
=======
    def _get_aabb_dimensions(self, obj_id: int) -> tuple[float, float, float]:
        (min_x, min_y, min_z), (max_x, max_y, max_z) = p.getAABB(
            obj_id, -1, self._sim.physics_client_id
>>>>>>> 1f608424
        )
        return (max_x - min_x, max_y - min_y, max_z - min_z)


class PickSkill(PyBulletSkill):
    """Skill for picking."""

    def _get_lifted_operator(self) -> LiftedOperator:
        return PickOperator

    def _get_kinematic_plan_given_objects(
        self,
        objects: Sequence[Object],
        state: KinematicState,
    ) -> list[KinematicState]:

        _, obj, surface = objects
        obj_id = self._object_to_pybullet_id(obj)
        surface_id = self._object_to_pybullet_id(surface)

        collision_ids = {
            self._sim.table_id,
            self._sim.human.body,
            self._sim.wheelchair.body,
            self._sim.shelf_id,
            self._sim.tray_id,
            self._sim.side_table_id,
        } | set(self._sim.book_ids)
        collision_ids -= {obj_id}

        def _grasp_generator() -> Iterator[Pose]:
            while True:
                angle_offset = self._rng.uniform(-np.pi, np.pi)
                relative_pose = get_poses_facing_line(
                    axis=(0.0, 0.0, 1.0),
                    point_on_line=(0.0, 0.0, 0),
                    radius=1e-3,
                    num_points=1,
                    angle_offset=angle_offset,
                )[0]
                yield relative_pose

        kinematic_plan = get_kinematic_plan_to_pick_object(
            state,
            self._sim.robot,
            obj_id,
            surface_id,
            collision_ids,
            grasp_generator=_grasp_generator(),
            max_motion_planning_time=self._max_motion_planning_time,
        )

        assert kinematic_plan is not None
        return kinematic_plan


class MoveSkill(PyBulletSkill):
    """Skill for moving."""

    def _get_lifted_operator(self) -> LiftedOperator:
        return MoveOperator

    def _get_kinematic_plan_given_objects(
        self, objects: Sequence[Object], state: KinematicState
    ) -> list[KinematicState]:
        _, _, surface = objects

        surface_id = self._object_to_pybullet_id(surface)
        collision_ids = set(state.object_poses) - set(state.attachments)

        base_to_platform = self._sim.robot_base_to_stand
        surface_extents = self._get_aabb_dimensions(surface_id)

        state.set_pybullet(self._sim.robot)
        current_base_pose = self._sim.robot.get_base_pose()
        surface_pose = get_pose(surface_id, self._sim.physics_client_id)

        # Use pre-defined staging base poses for now. Generalize this later.
        if surface.name == "tray":
            target_base_pose = Pose(
                (
                    surface_pose.position[0] - surface_extents[0],
                    surface_pose.position[1] - surface_extents[1],
                    0.0,
                ),
                orientation=current_base_pose.orientation,
            )
        elif surface.name == "shelf":
            target_base_pose = self._task_spec.robot_base_pose
        elif surface.name == "table":
            target_base_pose = Pose(
                (
                    self._task_spec.robot_base_pose.position[0],
                    self._task_spec.robot_base_pose.position[1] - 0.1,
                    self._task_spec.robot_base_pose.position[2],
                ),
                self._task_spec.robot_base_pose.orientation,
            )
        else:
            raise NotImplementedError

        if state.attachments:
            assert len(state.attachments) == 1
            held_obj_id, held_obj_tf = next(iter(state.attachments.items()))
        else:
            held_obj_id, held_obj_tf = None, None

        base_motion_plan = run_base_motion_planning(
            self._sim.robot,
            current_base_pose,
            target_base_pose,
            position_lower_bounds=self._task_spec.world_lower_bounds[:2],
            position_upper_bounds=self._task_spec.world_upper_bounds[:2],
            collision_bodies=collision_ids,
            seed=self._seed,
            physics_client_id=self._sim.physics_client_id,
            platform=self._sim.robot_stand_id,
            held_object=held_obj_id,
            base_link_to_held_obj=held_obj_tf,
        )

        assert base_motion_plan is not None

        kinematic_plan: list[KinematicState] = []
        for base_pose in base_motion_plan:
            kinematic_plan.append(state.copy_with(robot_base_pose=base_pose))

        # Also update the platform in sim.
        state = kinematic_plan[-1]
        state.set_pybullet(self._sim.robot)
        assert state.robot_base_pose is not None
        platform_pose = multiply_poses(state.robot_base_pose, base_to_platform)
        set_pose(self._sim.robot_stand_id, platform_pose, self._sim.physics_client_id)

        return kinematic_plan


class PlaceSkill(PyBulletSkill):
    """Skill for placing."""

    def _get_lifted_operator(self) -> LiftedOperator:
        return PlaceOperator

    def _get_kinematic_plan_given_objects(
        self, objects: Sequence[Object], state: KinematicState
    ) -> list[KinematicState]:
        _, obj, surface = objects

        obj_id = self._object_to_pybullet_id(obj)
        surface_id = self._object_to_pybullet_id(surface)
        collision_ids = set(state.object_poses) - {obj_id}

        surface_extents = self._get_aabb_dimensions(surface_id)
        object_extents = self._get_aabb_dimensions(obj_id)
        placement_lb = (
            -surface_extents[0] / 2 + object_extents[0] / 2,
            -surface_extents[1] / 2 + object_extents[1] / 2,
            surface_extents[2] / 2 + object_extents[2] / 2,
        )
        placement_ub = (
            surface_extents[0] / 2 - object_extents[0] / 2,
            surface_extents[1] / 2 - object_extents[1] / 2,
            surface_extents[2] / 2 + object_extents[2] / 2,
        )

        def _placement_generator() -> Iterator[Pose]:
            # Sample on the surface of the table.
            while True:
                yield Pose(tuple(self._rng.uniform(placement_lb, placement_ub)))

        state.set_pybullet(self._sim.robot)

        # Place the object.
        kinematic_plan = get_kinematic_plan_to_place_object(
            state,
            self._sim.robot,
            obj_id,
            surface_id,
            collision_ids,
            _placement_generator(),
            preplace_translation_magnitude=object_extents[2],
            max_motion_planning_time=self._max_motion_planning_time,
        )
        assert kinematic_plan is not None
        return kinematic_plan


class HandoverSkill(PyBulletSkill):
    """Skill for handover."""

    def _get_lifted_operator(self) -> LiftedOperator:
        return HandOverOperator

    def _get_kinematic_plan_given_objects(
        self, objects: Sequence[Object], state: KinematicState
    ) -> list[KinematicState]:
        _, obj = objects

        obj_id = self._object_to_pybullet_id(obj)
        collision_ids = set(state.object_poses) - {obj_id}

        # Sample a reachable handover pose.
        handover_pose: Pose | None = None
        skill_hyperparameters = self._get_skill_hyperparameters()
        while True:
            candidate = self._sample_handover_pose(skill_hyperparameters)
            try:
                inverse_kinematics(self._sim.robot, candidate)
                handover_pose = candidate
                break
            except InverseKinematicsError:
                continue
        assert handover_pose is not None

        # Motion plan to hand over.
        state.set_pybullet(self._sim.robot)
        robot_joint_plan = run_smooth_motion_planning_to_pose(
            handover_pose,
            self._sim.robot,
            collision_ids=collision_ids,
            end_effector_frame_to_plan_frame=Pose.identity(),
            seed=self._seed,
            max_time=self._max_motion_planning_time,
            held_object=obj_id,
            base_link_to_held_obj=state.attachments[obj_id],
        )
        assert robot_joint_plan is not None
        kinematic_plan: list[KinematicState] = []
        for robot_joints in robot_joint_plan:
            kinematic_plan.append(state.copy_with(robot_joints=robot_joints))

        return kinematic_plan

    def _get_aabb_dimensions(self, obj_id: int) -> tuple[float, float, float]:
        (min_x, min_y, min_z), (max_x, max_y, max_z) = p.getAABB(
            obj_id, -1, self._sim.physics_client_id
        )
        return (max_x - min_x, max_y - min_y, max_z - min_z)

    def _sample_handover_pose(self, rom_radius: float) -> Pose:
        # Get the sphere center from the simulator.
        center = get_link_pose(
            self._sim.human.body,
            self._sim.human.right_wrist,
            self._sim.physics_client_id,
        ).position
        position = sample_spherical(center, rom_radius, self._rng)
        orientation = (
            0.8522037863731384,
            0.4745013415813446,
            -0.01094298530369997,
            0.22017613053321838,
        )
        pose = Pose(position, orientation)
        return pose


SKILLS = {PickSkill, MoveSkill, PlaceSkill, HandoverSkill}

##############################################################################
#                                 Planner                                    #
##############################################################################


class PyBulletParameterizedPolicy(
    ParameterizedPolicy[_PyBulletState, _PyBulletAction, PyBulletSkillHyperparameters]
):
    """A domain-specific hyper-parameterized policy for pybullet."""

    def __init__(
        self,
        task_spec: PyBulletTaskSpec,
        seed: int = 0,
        max_motion_planning_time: float = 1.0,
        planner_id: str = "pyperplan",
    ) -> None:
        super().__init__()
        # Create a shared simulator for planning and perception.
        self._sim = PyBulletSimulator(task_spec, use_gui=False)
        # Create perceiver.
        self._perceiver = PyBulletPerceiver(self._sim)
        # Give hyperparameter access to skills.
        self._skills: set[PyBulletSkill] = {
            skill_cls(
                self._sim,  # type: ignore
                self._get_skill_hyperparameters,
                max_motion_planning_time=max_motion_planning_time,
                seed=seed,
            )
            for skill_cls in SKILLS
        }
        # Create planner.
        self._planner = TaskThenMotionPlanner(
            TYPES,
            PREDICATES,
            self._perceiver,
            OPERATORS,
            self._skills,  # type: ignore
            planner_id=planner_id,
        )
        self._planner_called = False

    def reset(self, task_id: str, parameters: PyBulletSkillHyperparameters) -> None:
        super().reset(task_id, parameters)
        self._planner_called = False

    def step(self, state: _PyBulletState) -> _PyBulletAction:
        if not self._planner_called:
            self._planner.reset(state, {})
            self._planner_called = True
        return self._planner.step(state)

    def _get_skill_hyperparameters(self) -> PyBulletSkillHyperparameters:
        assert self._current_parameters is not None
        return self._current_parameters<|MERGE_RESOLUTION|>--- conflicted
+++ resolved
@@ -474,27 +474,9 @@
                 attachments[book_id] = obs.grasp_transform
         return KinematicState(robot_joints, object_poses, attachments, obs.robot_base)
 
-<<<<<<< HEAD
-    def _sample_pybullet_pose(self, radius: float) -> Pose:
-        """Sample a candidate pose based on current parameters."""
-        # TODO: implement real ROM model.
-        # Get the sphere center from the simulator.
-        center = get_link_pose(
-            self._sim.human.body,
-            self._sim.human.right_wrist,
-            self._sim.physics_client_id,
-        ).position
-        position = sample_spherical(center, radius, self._rng)
-        orientation = (
-            0.8522037863731384,
-            0.4745013415813446,
-            -0.01094298530369997,
-            0.22017613053321838,
-=======
     def _get_aabb_dimensions(self, obj_id: int) -> tuple[float, float, float]:
         (min_x, min_y, min_z), (max_x, max_y, max_z) = p.getAABB(
             obj_id, -1, self._sim.physics_client_id
->>>>>>> 1f608424
         )
         return (max_x - min_x, max_y - min_y, max_z - min_z)
 
@@ -736,6 +718,7 @@
 
     def _sample_handover_pose(self, rom_radius: float) -> Pose:
         # Get the sphere center from the simulator.
+        # TODO: use ROM model
         center = get_link_pose(
             self._sim.human.body,
             self._sim.human.right_wrist,
