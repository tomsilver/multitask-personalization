--- conflicted
+++ resolved
@@ -58,19 +58,10 @@
         done: bool,
         info: dict[str, Any],
     ) -> None:
-<<<<<<< HEAD
-        # Update the trainable constraints. Right now this is done serially but
-        # it could be parallelized in the future.
-        for constraint in self._get_trainable_constraints():
-            constraint.learn_from_transition(obs, act, next_obs, reward, done, info)
-
-    def _get_trainable_constraints(self) -> list[TrainableCSPConstraint]:
-        assert self._current_csp is not None
-        return [
-            c
-            for c in self._current_csp.constraints
-            if isinstance(c, TrainableCSPConstraint)
-        ]
+        assert self._csp_generator is not None
+        self._csp_generator.learn_from_transition(
+            obs, act, next_obs, reward, done, info
+        )
 
     def get_episode_metrics(self) -> dict[str, float]:
         episode_metrics = super().get_episode_metrics()
@@ -82,10 +73,4 @@
                 episode_metrics
             ), "Constraint metric name conflict"
             episode_metrics.update(constraint_metrics)
-        return episode_metrics
-=======
-        assert self._csp_generator is not None
-        self._csp_generator.learn_from_transition(
-            obs, act, next_obs, reward, done, info
-        )
->>>>>>> eb4d1af9
+        return episode_metrics