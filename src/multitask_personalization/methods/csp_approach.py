--- conflicted
+++ resolved
@@ -104,27 +104,16 @@
         assert self._last_observation is not None
         assert self._last_info is not None
         assert self._csp_generator is not None
-<<<<<<< HEAD
         if self._current_policy is None or self._current_policy.check_termination(
             self._last_observation
         ):
-=======
-        if self._current_policy is None:
->>>>>>> 22fd9750
             logging.info("Recomputing policy because of termination")
             self._recompute_policy(
                 self._last_observation,
                 user_allows_explore=self._last_info["user_allows_explore"],
             )
         assert self._current_policy is not None
-<<<<<<< HEAD
         return self._current_policy.step(self._last_observation)
-=======
-        action, done = self._current_policy.step(self._last_observation)
-        if done:
-            self._current_policy = None
-        return action
->>>>>>> 22fd9750
 
     def _learn_from_transition(
         self,
@@ -140,11 +129,7 @@
         self._csp_generator.learn_from_transition(obs, act, next_obs, done, info)
 
     def get_step_metrics(self) -> dict[str, float]:
-<<<<<<< HEAD
-        episode_metrics = super().get_step_metrics()
-=======
         step_metrics = super().get_step_metrics()
->>>>>>> 22fd9750
         assert self._csp_generator is not None
         csp_metrics = self._csp_generator.get_metrics()
         assert not set(csp_metrics) & set(step_metrics), "Metric name conflict"
