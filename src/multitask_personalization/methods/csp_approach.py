"""An approach that generates and solves a CSP to make decisions."""

import logging
from typing import Any

import gymnasium as gym

from multitask_personalization.csp_generation import CSPGenerator
from multitask_personalization.envs.pybullet.pybullet_csp import PyBulletCSPGenerator
from multitask_personalization.envs.pybullet.pybullet_env import (
    PyBulletEnv,
    PyBulletState,
)
from multitask_personalization.envs.pybullet.pybullet_task_spec import PyBulletTaskSpec
from multitask_personalization.envs.tiny.tiny_csp import TinyCSPGenerator
from multitask_personalization.envs.tiny.tiny_env import TinyState
from multitask_personalization.methods.approach import (
    ApproachFailure,
    BaseApproach,
    _ActType,
    _ObsType,
)
from multitask_personalization.rom.models import SphericalROMModel
from multitask_personalization.structs import (
    CSPPolicy,
    CSPVariable,
)
from multitask_personalization.utils import solve_csp


class CSPApproach(BaseApproach[_ObsType, _ActType]):
    """An approach that generates and solves a CSP to make decisions."""

    def __init__(
        self,
        action_space: gym.spaces.Space[_ActType],
        seed: int,
        explore_method: str = "nothing-personal",
        max_motion_planning_candidates: int = 1,
<<<<<<< HEAD
        csp_min_num_satisfying_solutions: int = 50,
=======
>>>>>>> 2b27a87a
        show_csp_progress_bar: bool = True,
    ):
        super().__init__(action_space, seed)
        self._current_policy: CSPPolicy | None = None
        self._current_sol: dict[CSPVariable, Any] | None = None
        self._csp_generator: CSPGenerator | None = None
        self._explore_method = explore_method
        self._max_motion_planning_candidates = max_motion_planning_candidates
<<<<<<< HEAD
        self._csp_min_num_satisfying_solutions = csp_min_num_satisfying_solutions
=======
>>>>>>> 2b27a87a
        self._show_csp_progress_bar = show_csp_progress_bar

    def reset(
        self,
        obs: _ObsType,
        info: dict[str, Any],
    ) -> None:
        super().reset(obs, info)
        if self._csp_generator is None:
            # At the moment, this part is extremely environment-specific.
            # We will refactor this in a future PR.
            if isinstance(obs, TinyState):
                self._csp_generator = TinyCSPGenerator(
                    seed=self._seed, explore_method=self._explore_method
                )
            elif isinstance(obs, PyBulletState):
                task_spec = info["task_spec"]
                assert isinstance(task_spec, PyBulletTaskSpec)
                sim = PyBulletEnv(task_spec, seed=self._seed, use_gui=False)
                rom_model = SphericalROMModel(task_spec.human_spec, self._seed)
                self._csp_generator = PyBulletCSPGenerator(
                    sim,
                    rom_model,
                    seed=self._seed,
                    explore_method=self._explore_method,
                    max_motion_planning_candidates=self._max_motion_planning_candidates,
                )
            else:
                raise NotImplementedError()
        self._recompute_policy(obs, user_allows_explore=info["user_allows_explore"])

    def _recompute_policy(
        self, obs: _ObsType, user_allows_explore: bool = False
    ) -> None:
        assert isinstance(self._csp_generator, CSPGenerator)
        csp, samplers, policy, initialization = self._csp_generator.generate(
            obs,
            user_allows_explore=user_allows_explore,
        )
        self._current_sol = solve_csp(
            csp,
            initialization,
            samplers,
            self._rng,
<<<<<<< HEAD
            min_num_satisfying_solutions=self._csp_min_num_satisfying_solutions,
=======
>>>>>>> 2b27a87a
            show_progress_bar=self._show_csp_progress_bar,
        )
        if self._current_sol is None:
            raise ApproachFailure("No solution found for generated CSP")
        self._current_policy = policy
        self._current_policy.reset(self._current_sol)

    def _get_action(self) -> _ActType:
        assert self._last_observation is not None
        assert self._last_info is not None
        assert self._csp_generator is not None
        if self._current_policy is None:
            logging.info("Recomputing policy because of termination")
            self._recompute_policy(
                self._last_observation,
                user_allows_explore=self._last_info["user_allows_explore"],
            )
        assert self._current_policy is not None
        action, done = self._current_policy.step(self._last_observation)
        if done:
            self._current_policy = None
        return action

    def _learn_from_transition(
        self,
        obs: _ObsType,
        act: _ActType,
        next_obs: _ObsType,
        reward: float,
        done: bool,
        info: dict[str, Any],
    ) -> None:
        assert self._csp_generator is not None
        self._csp_generator.learn_from_transition(
            obs, act, next_obs, reward, done, info
        )

    def get_step_metrics(self) -> dict[str, float]:
<<<<<<< HEAD
        episode_metrics = super().get_step_metrics()
=======
        step_metrics = super().get_step_metrics()
>>>>>>> 2b27a87a
        assert self._csp_generator is not None
        csp_metrics = self._csp_generator.get_metrics()
        assert not set(csp_metrics) & set(step_metrics), "Metric name conflict"
        step_metrics.update(csp_metrics)
        return step_metrics<|MERGE_RESOLUTION|>--- conflicted
+++ resolved
@@ -37,10 +37,7 @@
         seed: int,
         explore_method: str = "nothing-personal",
         max_motion_planning_candidates: int = 1,
-<<<<<<< HEAD
         csp_min_num_satisfying_solutions: int = 50,
-=======
->>>>>>> 2b27a87a
         show_csp_progress_bar: bool = True,
     ):
         super().__init__(action_space, seed)
@@ -49,10 +46,7 @@
         self._csp_generator: CSPGenerator | None = None
         self._explore_method = explore_method
         self._max_motion_planning_candidates = max_motion_planning_candidates
-<<<<<<< HEAD
         self._csp_min_num_satisfying_solutions = csp_min_num_satisfying_solutions
-=======
->>>>>>> 2b27a87a
         self._show_csp_progress_bar = show_csp_progress_bar
 
     def reset(
@@ -97,10 +91,7 @@
             initialization,
             samplers,
             self._rng,
-<<<<<<< HEAD
             min_num_satisfying_solutions=self._csp_min_num_satisfying_solutions,
-=======
->>>>>>> 2b27a87a
             show_progress_bar=self._show_csp_progress_bar,
         )
         if self._current_sol is None:
@@ -139,11 +130,7 @@
         )
 
     def get_step_metrics(self) -> dict[str, float]:
-<<<<<<< HEAD
-        episode_metrics = super().get_step_metrics()
-=======
         step_metrics = super().get_step_metrics()
->>>>>>> 2b27a87a
         assert self._csp_generator is not None
         csp_metrics = self._csp_generator.get_metrics()
         assert not set(csp_metrics) & set(step_metrics), "Metric name conflict"
