--- conflicted
+++ resolved
@@ -127,11 +127,7 @@
         )
 
     def get_step_metrics(self) -> dict[str, float]:
-<<<<<<< HEAD
-        episode_metrics = super().get_step_metrics()
-=======
         step_metrics = super().get_step_metrics()
->>>>>>> fab87cec
         assert self._csp_generator is not None
         csp_metrics = self._csp_generator.get_metrics()
         assert not set(csp_metrics) & set(step_metrics), "Metric name conflict"
