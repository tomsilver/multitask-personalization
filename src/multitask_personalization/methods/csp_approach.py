--- conflicted
+++ resolved
@@ -40,10 +40,7 @@
         csp_solver: CSPSolver,
         max_motion_planning_candidates: int = 1,
         explore_method: str = "nothing-personal",
-<<<<<<< HEAD
-=======
         disable_learning: bool = False,
->>>>>>> 9ccf201e
         seed: int = 0,
     ):
         super().__init__(scene_spec, action_space, seed)
