# multitask-personalization

![workflow](https://github.com/tomsilver/multitask-personalization/actions/workflows/ci.yml/badge.svg)

## Requirements

- Python 3.10+
- Tested on MacOS Catalina

## Installation

1. Recommended: create and source a virtualenv.
2. `pip install -e ".[develop]"`
3. Create an OpenAI API key for using LLMs and `export OPENAI_API_KEY=<key>`

## Check Installation

Run `./run_ci_checks.sh`. It should complete with all green successes in 5-10 seconds.

## Running Experiments

The main command for running experiments is below. This will be updated as we go on.

```
python experiments/run_single_experiment.py -m \
<<<<<<< HEAD
    env=tiny \
    approach=ours,exploit_only \
=======
    env=tiny,pybullet \
    approach=ours,nothing_personal \
>>>>>>> 6e609681
    seed="range(1, 11)" \
    wandb.enable=True wandb.group=main wandb.run_name="\${env}-\${approach}-\${seed}" wandb.entity=$WANDB_USER
```

<<<<<<< HEAD
Here's an example command to run a smaller shorter test:

```
python experiments/run_single_experiment.py -m \
    env=tiny \
    approach=ours \
    seed="range(1, 3)"
=======
Here's an example command to run a much shorter, cheaper set of all experiments:
```
python experiments/run_single_experiment.py -m \
    env=tiny,pybullet \
    approach=ours,nothing_personal \
    seed="range(1, 3)" \
    env.max_environment_steps=100 \
    env.eval_frequency=50 \
    env.num_eval_trials=1 \
    csp_solver.min_num_satisfying_solutions=1 \
    csp_solver.max_iters=100
>>>>>>> 6e609681
```<|MERGE_RESOLUTION|>--- conflicted
+++ resolved
@@ -23,26 +23,12 @@
 
 ```
 python experiments/run_single_experiment.py -m \
-<<<<<<< HEAD
-    env=tiny \
-    approach=ours,exploit_only \
-=======
     env=tiny,pybullet \
     approach=ours,nothing_personal \
->>>>>>> 6e609681
     seed="range(1, 11)" \
     wandb.enable=True wandb.group=main wandb.run_name="\${env}-\${approach}-\${seed}" wandb.entity=$WANDB_USER
 ```
 
-<<<<<<< HEAD
-Here's an example command to run a smaller shorter test:
-
-```
-python experiments/run_single_experiment.py -m \
-    env=tiny \
-    approach=ours \
-    seed="range(1, 3)"
-=======
 Here's an example command to run a much shorter, cheaper set of all experiments:
 ```
 python experiments/run_single_experiment.py -m \
@@ -54,5 +40,4 @@
     env.num_eval_trials=1 \
     csp_solver.min_num_satisfying_solutions=1 \
     csp_solver.max_iters=100
->>>>>>> 6e609681
 ```