# multitask-personalization

![workflow](https://github.com/tomsilver/multitask-personalization/actions/workflows/ci.yml/badge.svg)

## Requirements

- Python 3.10+
- Tested on MacOS Catalina

## Installation

1. Recommended: create and source a virtualenv.
2. `pip install -e ".[develop]"`
3. Create an OpenAI API key for using LLMs and `export OPENAI_API_KEY=<key>`

## Check Installation

Run `./run_ci_checks.sh`. It should complete with all green successes in 5-10 seconds.

## Running Experiments

<<<<<<< HEAD
=======
### Local

>>>>>>> 9ccf201e
The main command for running experiments is below. This will be updated as we go on.

```
python experiments/run_single_experiment.py -m \
    env=tiny,pybullet \
<<<<<<< HEAD
    approach=ours,nothing_personal \
=======
    approach=ours,nothing_personal,exploit_only,epsilon_greedy,no_learning \
>>>>>>> 9ccf201e
    seed="range(1, 11)" \
    wandb.enable=True wandb.group=main wandb.run_name="\${env}-\${approach}-\${seed}" wandb.entity=$WANDB_USER
```

Here's an example command to run a much shorter, cheaper set of all experiments:
```
python experiments/run_single_experiment.py -m \
    env=tiny,pybullet \
<<<<<<< HEAD
    approach=ours,nothing_personal \
=======
    approach=ours,nothing_personal,exploit_only,epsilon_greedy,no_learning \
>>>>>>> 9ccf201e
    seed="range(1, 3)" \
    env.max_environment_steps=100 \
    env.eval_frequency=50 \
    env.num_eval_trials=1 \
    csp_solver.min_num_satisfying_solutions=1 \
    csp_solver.max_iters=100
<<<<<<< HEAD
```
=======
```

### G2 (SLURM cluster)

If this is your first time ever using G2, do the following after sshing in:

1. Create a new SSH key and add it to your GitHub account ([ref](https://docs.github.com/en/authentication/connecting-to-github-with-ssh/adding-a-new-ssh-key-to-your-github-account?tool=webui)).
2. Optionally add an alias `sl` for monitoring jobs: `echo "alias sl='squeue --format=\"%.18i %.9P %.42j %.8u %.8T %.10M %.6D %R\"'" >> ~/.bashrc`
3. Set up conda:
```
echo "export PATH=/share/apps/anaconda3/2021.05/bin:$PATH" >> ~/.bashrc

conda init bash

[exit and log back in]
```

If this is your first time using _this repo_ on G2, do the following:

1. Clone the repo: `git clone git@github.com:tomsilver/multitask-personalization.git`
2. cd into it: `cd multitask-personalization`
3. Create a conda env: `conda create --name multitask-personalization python=3.10`
4. Active the conda env: `conda activate multitask-personalization`
5. Install the repo: `pip install -e ".[develop]"`
6. Test that it worked: `pytest -s tests/methods/test_csp_approach.py`
7. Install the hydra SLURM launcher: `pip install hydra-submitit-launcher`
8. Install magic-wormhole for downloading results: `pip install magic-wormhole` (on both G2 and your local machine)

If everything is installed and you're ready to run jobs:

Use the same commands above, but with `hydra/launcher=g2` added to the command line. For example:

```
python experiments/run_single_experiment.py -m env=tiny approach=ours seed="range(1, 5)" hydra/launcher=g2
```

Note that the launch command will hang due to an open issue (https://github.com/facebookresearch/hydra/issues/2479). Control-C after a while and verify that the jobs were launched.
>>>>>>> 9ccf201e
<|MERGE_RESOLUTION|>--- conflicted
+++ resolved
@@ -19,21 +19,14 @@
 
 ## Running Experiments
 
-<<<<<<< HEAD
-=======
 ### Local
 
->>>>>>> 9ccf201e
 The main command for running experiments is below. This will be updated as we go on.
 
 ```
 python experiments/run_single_experiment.py -m \
     env=tiny,pybullet \
-<<<<<<< HEAD
-    approach=ours,nothing_personal \
-=======
     approach=ours,nothing_personal,exploit_only,epsilon_greedy,no_learning \
->>>>>>> 9ccf201e
     seed="range(1, 11)" \
     wandb.enable=True wandb.group=main wandb.run_name="\${env}-\${approach}-\${seed}" wandb.entity=$WANDB_USER
 ```
@@ -42,20 +35,13 @@
 ```
 python experiments/run_single_experiment.py -m \
     env=tiny,pybullet \
-<<<<<<< HEAD
-    approach=ours,nothing_personal \
-=======
     approach=ours,nothing_personal,exploit_only,epsilon_greedy,no_learning \
->>>>>>> 9ccf201e
     seed="range(1, 3)" \
     env.max_environment_steps=100 \
     env.eval_frequency=50 \
     env.num_eval_trials=1 \
     csp_solver.min_num_satisfying_solutions=1 \
     csp_solver.max_iters=100
-<<<<<<< HEAD
-```
-=======
 ```
 
 ### G2 (SLURM cluster)
@@ -92,5 +78,4 @@
 python experiments/run_single_experiment.py -m env=tiny approach=ours seed="range(1, 5)" hydra/launcher=g2
 ```
 
-Note that the launch command will hang due to an open issue (https://github.com/facebookresearch/hydra/issues/2479). Control-C after a while and verify that the jobs were launched.
->>>>>>> 9ccf201e
+Note that the launch command will hang due to an open issue (https://github.com/facebookresearch/hydra/issues/2479). Control-C after a while and verify that the jobs were launched.