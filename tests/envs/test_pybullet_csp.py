--- conflicted
+++ resolved
@@ -25,20 +25,11 @@
     if "OPENAI_API_KEY" not in os.environ:
         os.environ["OPENAI_API_KEY"] = "NOT A REAL KEY"  # will not be used
     seed = 123
-<<<<<<< HEAD
-    default_task_spec = PyBulletTaskSpec()
-    task_spec = PyBulletTaskSpec(
-        book_half_extents=default_task_spec.book_half_extents[:3],
-        book_poses=default_task_spec.book_poses[:3],
-        book_rgbas=default_task_spec.book_rgbas[:3],
-=======
-    rng = np.random.default_rng(seed)
     default_scene_spec = PyBulletSceneSpec()
     scene_spec = PyBulletSceneSpec(
         book_half_extents=default_scene_spec.book_half_extents[:3],
         book_poses=default_scene_spec.book_poses[:3],
         book_rgbas=default_scene_spec.book_rgbas[:3],
->>>>>>> 77903fcd
     )
     book_preferences = "I like pretty much anything!"
     rom_model = SphericalROMModel(
@@ -78,8 +69,8 @@
         llm_use_cache_only=True,
         book_preference_initialization="I like everything!",
     )
+    csp, samplers, policy, initialization = csp_generator.generate(obs)
 
-<<<<<<< HEAD
     # Solve the CSP.
     solver = RandomWalkCSPSolver(
         seed, min_num_satisfying_solutions=1, show_progress_bar=False
@@ -91,36 +82,18 @@
     )
     assert sol is not None
     policy.reset(sol)
-=======
-    # Generate and solve CSPs twice in a row. The first time will be a book
-    # handover and the second time will be a placement.
-    for _ in range(2):
-        csp, samplers, policy, initialization = csp_generator.generate(obs)
 
-        # Solve the CSP.
-        sol = solve_csp(
-            csp,
-            initialization,
-            samplers,
-            rng,
-            min_num_satisfying_solutions=1,
-            show_progress_bar=False,
-        )
-        assert sol is not None
-        policy.reset(sol)
->>>>>>> 77903fcd
-
-        # Run the policy.
-        for _ in range(1000):
-            act = policy.step(obs)
-            obs, reward, terminated, truncated, _ = env.step(act)
-            assert isinstance(obs, PyBulletState)
-            assert np.isclose(reward, 0.0)
-            if policy.check_termination(obs):
-                break
-            assert not terminated
-            assert not truncated
-        else:
-            assert False, "Policy did not terminate."
+    # Run the policy.
+    for _ in range(1000):
+        act = policy.step(obs)
+        obs, reward, terminated, truncated, _ = env.step(act)
+        assert isinstance(obs, PyBulletState)
+        assert np.isclose(reward, 0.0)
+        if policy.check_termination(obs):
+            break
+        assert not terminated
+        assert not truncated
+    else:
+        assert False, "Policy did not terminate."
 
     env.close()