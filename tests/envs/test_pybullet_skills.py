--- conflicted
+++ resolved
@@ -34,11 +34,7 @@
     """Tests for pybullet_skills.py."""
     seed = 123
     task_spec = PyBulletTaskSpec(side_table_pose=Pose(position=(1.45, 0.0, -0.1)))
-<<<<<<< HEAD
-    book_preferences = "I like pretty much anything"
-=======
     preferred_books = ["book2"]
->>>>>>> b46d8325
     rom_model = SphericalROMModel(task_spec.human_spec)
     hidden_spec = HiddenTaskSpec(book_preferences=book_preferences, rom_model=rom_model)
 
@@ -61,11 +57,7 @@
     grasp_pose = Pose((0, 0, 0), (-np.sqrt(2) / 2, 0, 0, np.sqrt(2) / 2))
     pick_book_plan = get_plan_to_pick_object(
         obs,
-<<<<<<< HEAD
-        book1,
-=======
         "book1",
->>>>>>> b46d8325
         grasp_pose,
         sim,
     )
@@ -88,11 +80,7 @@
     )
     place_book_on_tray_plan = get_plan_to_place_object(
         obs,
-<<<<<<< HEAD
-        book1,
-=======
         "book1",
->>>>>>> b46d8325
         "tray",
         placement_pose,
         sim,
@@ -108,19 +96,11 @@
     grasp_pose = Pose((0, 0, 0), (-np.sqrt(2) / 2, 0, 0, np.sqrt(2) / 2))
     pick_book_plan = get_plan_to_pick_object(
         obs,
-<<<<<<< HEAD
-        book0,
-=======
         "book0",
->>>>>>> b46d8325
         grasp_pose,
         sim,
     )
     obs = _run_plan(pick_book_plan, env)
-<<<<<<< HEAD
-    assert obs.held_object == book0
-=======
     assert obs.held_object == "book0"
->>>>>>> b46d8325
 
     env.close()