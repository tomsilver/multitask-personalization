--- conflicted
+++ resolved
@@ -16,10 +16,6 @@
 )
 from multitask_personalization.envs.pybullet.pybullet_skills import (
     get_duster_head_frame_wiping_plan,
-<<<<<<< HEAD
-=======
-    get_plan_to_move_next_to_object,
->>>>>>> 063f6208
     get_plan_to_pick_object,
     get_plan_to_wipe_surface,
 )
@@ -84,11 +80,7 @@
 
     # Create a simulator.
     sim = PyBulletEnv(scene_spec, llm, use_gui=False, seed=seed)
-<<<<<<< HEAD
     _, book1 = obs.book_descriptions[:2]
-=======
-    book0, book1 = obs.book_descriptions[:2]
->>>>>>> 063f6208
 
     # Test pick book.
     grasp_pose = Pose((0, 0, 0), (-np.sqrt(2) / 2, 0, 0, np.sqrt(2) / 2))
