"""Tests for csp_approach.py."""

import numpy as np
import pytest

from multitask_personalization.csp_solvers import RandomWalkCSPSolver
from multitask_personalization.envs.tiny.tiny_csp import TinyCSPGenerator
from multitask_personalization.envs.tiny.tiny_env import (
    TinyEnv,
    TinyHiddenSpec,
    TinySceneSpec,
)
from multitask_personalization.methods.csp_approach import (
    CSPApproach,
)


@pytest.mark.parametrize("explore_method", ["max-entropy", "nothing-personal"])
def test_csp_approach(explore_method):
    """Tests for csp_approach.py."""
    seed = 123
    scene_spec = TinySceneSpec()
    hidden_spec = TinyHiddenSpec(1.0, 0.5)
<<<<<<< HEAD
    env = TinyEnv(scene_spec, hidden_spec=hidden_spec, seed=seed)
    csp_generator = TinyCSPGenerator(seed=seed, explore_method=explore_method)
    approach = CSPApproach(
=======
    solver = RandomWalkCSPSolver(seed, show_progress_bar=False)
    env = TinyEnv(scene_spec, hidden_spec=hidden_spec, seed=seed)
    csp_generator = TinyCSPGenerator(seed=seed, explore_method=explore_method)
    approach = CSPApproach(
        solver,
>>>>>>> 55b0c1d7
        scene_spec,
        env.action_space,
        seed=seed,
        explore_method=explore_method,
    )
    approach.train()
    env.action_space.seed(seed)

    for _ in range(10):
        obs, info = env.reset()
        approach.reset(obs, info)
        for _ in range(100):
            act = approach.step()
            obs, reward, terminated, truncated, info = env.step(act)
            assert np.isclose(reward, 0.0)
            approach.update(obs, reward, terminated, info)
            assert not truncated
            if terminated:
                break

    # pylint: disable=protected-access
    csp_generator = approach._csp_generator
    assert isinstance(csp_generator, TinyCSPGenerator)
    learned_dist = csp_generator._distance_constraint_generator._desired_distance
    assert learned_dist <= 1.5
    env.close()<|MERGE_RESOLUTION|>--- conflicted
+++ resolved
@@ -21,17 +21,11 @@
     seed = 123
     scene_spec = TinySceneSpec()
     hidden_spec = TinyHiddenSpec(1.0, 0.5)
-<<<<<<< HEAD
-    env = TinyEnv(scene_spec, hidden_spec=hidden_spec, seed=seed)
-    csp_generator = TinyCSPGenerator(seed=seed, explore_method=explore_method)
-    approach = CSPApproach(
-=======
     solver = RandomWalkCSPSolver(seed, show_progress_bar=False)
     env = TinyEnv(scene_spec, hidden_spec=hidden_spec, seed=seed)
     csp_generator = TinyCSPGenerator(seed=seed, explore_method=explore_method)
     approach = CSPApproach(
         solver,
->>>>>>> 55b0c1d7
         scene_spec,
         env.action_space,
         seed=seed,
